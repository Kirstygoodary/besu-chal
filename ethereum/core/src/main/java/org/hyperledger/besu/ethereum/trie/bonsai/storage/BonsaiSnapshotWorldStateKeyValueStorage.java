--- conflicted
+++ resolved
@@ -50,22 +50,12 @@
   }
 
   public BonsaiSnapshotWorldStateKeyValueStorage(
-<<<<<<< HEAD
-      final BonsaiWorldStateKeyValueStorage worldStateKeyValueStorage,
-      final ObservableMetricsSystem metricsSystem) {
+      final BonsaiWorldStateKeyValueStorage worldStateStorageKeyValueStorage) {
     this(
-        worldStateKeyValueStorage,
-        ((SnappableKeyValueStorage) worldStateKeyValueStorage.composedWorldStateStorage)
+        worldStateStorageKeyValueStorage,
+        ((SnappableKeyValueStorage) worldStateStorageKeyValueStorage.composedWorldStateStorage)
             .takeSnapshot(),
-        worldStateKeyValueStorage.trieLogStorage,
-        metricsSystem);
-=======
-      final BonsaiWorldStateKeyValueStorage worldStateStorage) {
-    this(
-        worldStateStorage,
-        ((SnappableKeyValueStorage) worldStateStorage.composedWorldStateStorage).takeSnapshot(),
-        worldStateStorage.trieLogStorage);
->>>>>>> 958a0723
+        worldStateStorageKeyValueStorage.trieLogStorage);
   }
 
   private boolean isClosedGet() {
