/*
 * Copyright Hyperledger Besu Contributors.
 *
 * Licensed under the Apache License, Version 2.0 (the "License"); you may not use this file except in compliance with
 * the License. You may obtain a copy of the License at
 *
 * http://www.apache.org/licenses/LICENSE-2.0
 *
 * Unless required by applicable law or agreed to in writing, software distributed under the License is distributed on
 * an "AS IS" BASIS, WITHOUT WARRANTIES OR CONDITIONS OF ANY KIND, either express or implied. See the License for the
 * specific language governing permissions and limitations under the License.
 *
 * SPDX-License-Identifier: Apache-2.0
 */
package org.hyperledger.besu.ethereum.core;

import org.hyperledger.besu.datatypes.Address;
import org.hyperledger.besu.datatypes.BlobGas;
import org.hyperledger.besu.datatypes.Hash;
import org.hyperledger.besu.datatypes.Wei;
import org.hyperledger.besu.ethereum.rlp.RLPInput;
import org.hyperledger.besu.ethereum.rlp.RLPOutput;
import org.hyperledger.besu.ethereum.trie.verkle.ExecutionWitness;
import org.hyperledger.besu.evm.log.LogsBloomFilter;

import java.util.Objects;
import java.util.function.Supplier;

import com.google.common.base.Suppliers;
import org.apache.tuweni.bytes.Bytes;
import org.apache.tuweni.bytes.Bytes32;

/** A mined Ethereum block header. */
public class BlockHeader extends SealableBlockHeader
    implements org.hyperledger.besu.plugin.data.BlockHeader {

  public static final int MAX_EXTRA_DATA_BYTES = 32;

  public static final long GENESIS_BLOCK_NUMBER = 0L;

  private final long nonce;

  private final Supplier<Hash> hash;

  private final Supplier<ParsedExtraData> parsedExtraData;

  public BlockHeader(
      final Hash parentHash,
      final Hash ommersHash,
      final Address coinbase,
      final Hash stateRoot,
      final Hash transactionsRoot,
      final Hash receiptsRoot,
      final LogsBloomFilter logsBloom,
      final Difficulty difficulty,
      final long number,
      final long gasLimit,
      final long gasUsed,
      final long timestamp,
      final Bytes extraData,
      final Wei baseFee,
      final Bytes32 mixHashOrPrevRandao,
      final long nonce,
      final Hash withdrawalsRoot,
      final Long blobGasUsed,
      final BlobGas excessBlobGas,
      final Bytes32 parentBeaconBlockRoot,
      final Hash depositsRoot,
      final Hash exitsRoot,
<<<<<<< HEAD
      final ExecutionWitness executionWitness,
=======
>>>>>>> b6a26c42
      final BlockHeaderFunctions blockHeaderFunctions) {
    super(
        parentHash,
        ommersHash,
        coinbase,
        stateRoot,
        transactionsRoot,
        receiptsRoot,
        logsBloom,
        difficulty,
        number,
        gasLimit,
        gasUsed,
        timestamp,
        extraData,
        baseFee,
        mixHashOrPrevRandao,
        withdrawalsRoot,
        blobGasUsed,
        excessBlobGas,
        parentBeaconBlockRoot,
        depositsRoot,
<<<<<<< HEAD
        exitsRoot,
        executionWitness);
=======
        exitsRoot);
>>>>>>> b6a26c42
    this.nonce = nonce;
    this.hash = Suppliers.memoize(() -> blockHeaderFunctions.hash(this));
    this.parsedExtraData = Suppliers.memoize(() -> blockHeaderFunctions.parseExtraData(this));
  }

  /**
   * Returns the block mixed hash.
   *
   * @return the block mixed hash
   */
  @Override
  public Hash getMixHash() {
    return Hash.wrap(mixHashOrPrevRandao);
  }

  /**
   * Returns the block nonce.
   *
   * @return the block nonce
   */
  @Override
  public long getNonce() {
    return nonce;
  }

  /**
   * Returns the block extra data field, as parsed by the {@link BlockHeaderFunctions}.
   *
   * @return the block extra data field
   */
  public ParsedExtraData getParsedExtraData() {
    return parsedExtraData.get();
  }

  /**
   * Returns the block header hash.
   *
   * @return the block header hash
   */
  public Hash getHash() {
    return hash.get();
  }

  @Override
  public Hash getBlockHash() {
    return hash.get();
  }

  /**
   * Write an RLP representation.
   *
   * @param out The RLP output to write to
   */
  public void writeTo(final RLPOutput out) {
    out.startList();

    out.writeBytes(parentHash);
    out.writeBytes(ommersHash);
    out.writeBytes(coinbase);
    out.writeBytes(stateRoot);
    out.writeBytes(transactionsRoot);
    out.writeBytes(receiptsRoot);
    out.writeBytes(logsBloom);
    out.writeUInt256Scalar(difficulty);
    out.writeLongScalar(number);
    out.writeLongScalar(gasLimit);
    out.writeLongScalar(gasUsed);
    out.writeLongScalar(timestamp);
    out.writeBytes(extraData);
    out.writeBytes(mixHashOrPrevRandao);
    out.writeLong(nonce);
    if (baseFee != null) {
      out.writeUInt256Scalar(baseFee);
    }
    if (withdrawalsRoot != null) {
      out.writeBytes(withdrawalsRoot);
    }

    // TODO REACTIVATE
    /*if (excessBlobGas != null && blobGasUsed != null) {
      out.writeLongScalar(blobGasUsed);
      out.writeUInt64Scalar(excessBlobGas);
    }
    if (parentBeaconBlockRoot != null) {
      out.writeBytes(parentBeaconBlockRoot);
    }
    if (depositsRoot != null) {
      out.writeBytes(depositsRoot);
    }
    if (exitsRoot != null) {
      out.writeBytes(exitsRoot);
<<<<<<< HEAD
    }*/
=======
    }
>>>>>>> b6a26c42
    out.endList();
  }

  public static BlockHeader readFrom(
      final RLPInput input, final BlockHeaderFunctions blockHeaderFunctions) {
    input.enterList();
    final Hash parentHash = Hash.wrap(input.readBytes32());
    final Hash ommersHash = Hash.wrap(input.readBytes32());
    final Address coinbase = Address.readFrom(input);
    final Hash stateRoot = Hash.wrap(input.readBytes32());
    final Hash transactionsRoot = Hash.wrap(input.readBytes32());
    final Hash receiptsRoot = Hash.wrap(input.readBytes32());
    final LogsBloomFilter logsBloom = LogsBloomFilter.readFrom(input);
    final Difficulty difficulty = Difficulty.of(input.readUInt256Scalar());
    final long number = input.readLongScalar();
    final long gasLimit = input.readLongScalar();
    final long gasUsed = input.readLongScalar();
    final long timestamp = input.readLongScalar();
    final Bytes extraData = input.readBytes();
    final Bytes32 mixHashOrPrevRandao = input.readBytes32();
    final long nonce = input.readLong();
    final Wei baseFee = !input.isEndOfCurrentList() ? Wei.of(input.readUInt256Scalar()) : null;
    final Hash withdrawalHashRoot =
        !(input.isEndOfCurrentList() || input.isZeroLengthString())
            ? Hash.wrap(input.readBytes32())
            : null;

    // TODO REACTIVATE
    /*final Long blobGasUsed = !input.isEndOfCurrentList() ? input.readLongScalar() : null;
    final BlobGas excessBlobGas =
<<<<<<< HEAD
            !input.isEndOfCurrentList() ? BlobGas.of(input.readUInt64Scalar()) : null;
    final Bytes32 parentBeaconBlockRoot = !input.isEndOfCurrentList() ? input.readBytes32() : null;
    final Hash depositHashRoot =
            !input.isEndOfCurrentList() ? Hash.wrap(input.readBytes32()) : null;
    final Hash exitsHashRoot = !input.isEndOfCurrentList() ? Hash.wrap(input.readBytes32()) : null;*/
    final ExecutionWitness executionWitness =
        !input.isEndOfCurrentList() ? ExecutionWitness.readFrom(input) : null;
=======
        !input.isEndOfCurrentList() ? BlobGas.of(input.readUInt64Scalar()) : null;
    final Bytes32 parentBeaconBlockRoot = !input.isEndOfCurrentList() ? input.readBytes32() : null;
    final Hash depositHashRoot =
        !input.isEndOfCurrentList() ? Hash.wrap(input.readBytes32()) : null;
    final Hash exitsHashRoot = !input.isEndOfCurrentList() ? Hash.wrap(input.readBytes32()) : null;
>>>>>>> b6a26c42
    input.leaveList();
    return new BlockHeader(
        parentHash,
        ommersHash,
        coinbase,
        stateRoot,
        transactionsRoot,
        receiptsRoot,
        logsBloom,
        difficulty,
        number,
        gasLimit,
        gasUsed,
        timestamp,
        extraData,
        baseFee,
        mixHashOrPrevRandao,
        nonce,
        withdrawalHashRoot,
<<<<<<< HEAD
        null, // TODO REACTIVATE
        null, // TODO REACTIVATE
        null, // TODO REACTIVATE
        null, // TODO REACTIVATE
        null, // TODO REACTIVATE
        executionWitness,
=======
        blobGasUsed,
        excessBlobGas,
        parentBeaconBlockRoot,
        depositHashRoot,
        exitsHashRoot,
>>>>>>> b6a26c42
        blockHeaderFunctions);
  }

  @Override
  public boolean equals(final Object obj) {
    if (obj == this) {
      return true;
    }
    if (!(obj instanceof BlockHeader other)) {
      return false;
    }
    return getHash().equals(other.getHash());
  }

  @Override
  public int hashCode() {
    return Objects.hash(getHash());
  }

  @Override
  public String toString() {
    final StringBuilder sb = new StringBuilder();
    sb.append("BlockHeader{");
    sb.append("number=").append(number).append(", ");
    sb.append("hash=").append(getHash()).append(", ");
    sb.append("parentHash=").append(parentHash).append(", ");
    sb.append("ommersHash=").append(ommersHash).append(", ");
    sb.append("coinbase=").append(coinbase).append(", ");
    sb.append("stateRoot=").append(stateRoot).append(", ");
    sb.append("transactionsRoot=").append(transactionsRoot).append(", ");
    sb.append("receiptsRoot=").append(receiptsRoot).append(", ");
    sb.append("logsBloom=").append(logsBloom).append(", ");
    sb.append("difficulty=").append(difficulty).append(", ");
    sb.append("gasLimit=").append(gasLimit).append(", ");
    sb.append("gasUsed=").append(gasUsed).append(", ");
    sb.append("timestamp=").append(timestamp).append(", ");
    sb.append("extraData=").append(extraData).append(", ");
    sb.append("baseFee=").append(baseFee).append(", ");
    sb.append("mixHashOrPrevRandao=").append(mixHashOrPrevRandao).append(", ");
    sb.append("nonce=").append(nonce).append(", ");
    if (withdrawalsRoot != null) {
      sb.append("withdrawalsRoot=").append(withdrawalsRoot).append(", ");
    }
    if (blobGasUsed != null && excessBlobGas != null) {
      sb.append("blobGasUsed=").append(blobGasUsed).append(", ");
      sb.append("excessBlobGas=").append(excessBlobGas).append(", ");
    }
    if (parentBeaconBlockRoot != null) {
      sb.append("parentBeaconBlockRoot=").append(parentBeaconBlockRoot).append(", ");
    }
    if (depositsRoot != null) {
      sb.append("depositsRoot=").append(depositsRoot);
    }
    if (exitsRoot != null) {
      sb.append("exitsRoot=").append(exitsRoot);
    }
    return sb.append("}").toString();
  }

  public static org.hyperledger.besu.ethereum.core.BlockHeader convertPluginBlockHeader(
      final org.hyperledger.besu.plugin.data.BlockHeader pluginBlockHeader,
      final BlockHeaderFunctions blockHeaderFunctions) {
    return new org.hyperledger.besu.ethereum.core.BlockHeader(
        Hash.fromHexString(pluginBlockHeader.getParentHash().toHexString()),
        Hash.fromHexString(pluginBlockHeader.getOmmersHash().toHexString()),
        Address.fromHexString(pluginBlockHeader.getCoinbase().toHexString()),
        Hash.fromHexString(pluginBlockHeader.getStateRoot().toHexString()),
        Hash.fromHexString(pluginBlockHeader.getTransactionsRoot().toHexString()),
        Hash.fromHexString(pluginBlockHeader.getReceiptsRoot().toHexString()),
        LogsBloomFilter.fromHexString(pluginBlockHeader.getLogsBloom().toHexString()),
        Difficulty.fromHexString(pluginBlockHeader.getDifficulty().toHexString()),
        pluginBlockHeader.getNumber(),
        pluginBlockHeader.getGasLimit(),
        pluginBlockHeader.getGasUsed(),
        pluginBlockHeader.getTimestamp(),
        pluginBlockHeader.getExtraData(),
        pluginBlockHeader.getBaseFee().map(Wei::fromQuantity).orElse(null),
        pluginBlockHeader.getPrevRandao().orElse(null),
        pluginBlockHeader.getNonce(),
        pluginBlockHeader
            .getWithdrawalsRoot()
            .map(h -> Hash.fromHexString(h.toHexString()))
            .orElse(null),
        pluginBlockHeader.getBlobGasUsed().map(Long::longValue).orElse(null),
        pluginBlockHeader.getExcessBlobGas().map(BlobGas::fromQuantity).orElse(null),
        pluginBlockHeader.getParentBeaconBlockRoot().orElse(null),
        pluginBlockHeader
            .getDepositsRoot()
            .map(h -> Hash.fromHexString(h.toHexString()))
            .orElse(null),
        pluginBlockHeader.getExitsRoot().map(h -> Hash.fromHexString(h.toHexString())).orElse(null),
<<<<<<< HEAD
        (ExecutionWitness) pluginBlockHeader.getExecutionWitness().orElse(null),
=======
>>>>>>> b6a26c42
        blockHeaderFunctions);
  }

  @Override
  public String toLogString() {
    return getNumber() + " (" + getHash() + " " + getParentHash() + ")";
  }
}<|MERGE_RESOLUTION|>--- conflicted
+++ resolved
@@ -67,10 +67,7 @@
       final Bytes32 parentBeaconBlockRoot,
       final Hash depositsRoot,
       final Hash exitsRoot,
-<<<<<<< HEAD
       final ExecutionWitness executionWitness,
-=======
->>>>>>> b6a26c42
       final BlockHeaderFunctions blockHeaderFunctions) {
     super(
         parentHash,
@@ -93,12 +90,8 @@
         excessBlobGas,
         parentBeaconBlockRoot,
         depositsRoot,
-<<<<<<< HEAD
         exitsRoot,
         executionWitness);
-=======
-        exitsRoot);
->>>>>>> b6a26c42
     this.nonce = nonce;
     this.hash = Suppliers.memoize(() -> blockHeaderFunctions.hash(this));
     this.parsedExtraData = Suppliers.memoize(() -> blockHeaderFunctions.parseExtraData(this));
@@ -190,11 +183,7 @@
     }
     if (exitsRoot != null) {
       out.writeBytes(exitsRoot);
-<<<<<<< HEAD
     }*/
-=======
-    }
->>>>>>> b6a26c42
     out.endList();
   }
 
@@ -225,21 +214,13 @@
     // TODO REACTIVATE
     /*final Long blobGasUsed = !input.isEndOfCurrentList() ? input.readLongScalar() : null;
     final BlobGas excessBlobGas =
-<<<<<<< HEAD
-            !input.isEndOfCurrentList() ? BlobGas.of(input.readUInt64Scalar()) : null;
-    final Bytes32 parentBeaconBlockRoot = !input.isEndOfCurrentList() ? input.readBytes32() : null;
-    final Hash depositHashRoot =
-            !input.isEndOfCurrentList() ? Hash.wrap(input.readBytes32()) : null;
-    final Hash exitsHashRoot = !input.isEndOfCurrentList() ? Hash.wrap(input.readBytes32()) : null;*/
-    final ExecutionWitness executionWitness =
-        !input.isEndOfCurrentList() ? ExecutionWitness.readFrom(input) : null;
-=======
         !input.isEndOfCurrentList() ? BlobGas.of(input.readUInt64Scalar()) : null;
     final Bytes32 parentBeaconBlockRoot = !input.isEndOfCurrentList() ? input.readBytes32() : null;
     final Hash depositHashRoot =
         !input.isEndOfCurrentList() ? Hash.wrap(input.readBytes32()) : null;
-    final Hash exitsHashRoot = !input.isEndOfCurrentList() ? Hash.wrap(input.readBytes32()) : null;
->>>>>>> b6a26c42
+    final Hash exitsHashRoot = !input.isEndOfCurrentList() ? Hash.wrap(input.readBytes32()) : null;*/
+    final ExecutionWitness executionWitness =
+        !input.isEndOfCurrentList() ? ExecutionWitness.readFrom(input) : null;
     input.leaveList();
     return new BlockHeader(
         parentHash,
@@ -259,20 +240,12 @@
         mixHashOrPrevRandao,
         nonce,
         withdrawalHashRoot,
-<<<<<<< HEAD
         null, // TODO REACTIVATE
         null, // TODO REACTIVATE
         null, // TODO REACTIVATE
         null, // TODO REACTIVATE
         null, // TODO REACTIVATE
         executionWitness,
-=======
-        blobGasUsed,
-        excessBlobGas,
-        parentBeaconBlockRoot,
-        depositHashRoot,
-        exitsHashRoot,
->>>>>>> b6a26c42
         blockHeaderFunctions);
   }
 
@@ -364,10 +337,7 @@
             .map(h -> Hash.fromHexString(h.toHexString()))
             .orElse(null),
         pluginBlockHeader.getExitsRoot().map(h -> Hash.fromHexString(h.toHexString())).orElse(null),
-<<<<<<< HEAD
         (ExecutionWitness) pluginBlockHeader.getExecutionWitness().orElse(null),
-=======
->>>>>>> b6a26c42
         blockHeaderFunctions);
   }
 
