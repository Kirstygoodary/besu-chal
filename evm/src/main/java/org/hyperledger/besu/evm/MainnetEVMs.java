/*
 * Copyright ConsenSys AG.
 *
 * Licensed under the Apache License, Version 2.0 (the "License"); you may not use this file except in compliance with
 * the License. You may obtain a copy of the License at
 *
 * http://www.apache.org/licenses/LICENSE-2.0
 *
 * Unless required by applicable law or agreed to in writing, software distributed under the License is distributed on
 * an "AS IS" BASIS, WITHOUT WARRANTIES OR CONDITIONS OF ANY KIND, either express or implied. See the License for the
 * specific language governing permissions and limitations under the License.
 *
 * SPDX-License-Identifier: Apache-2.0
 */
package org.hyperledger.besu.evm;

import org.hyperledger.besu.evm.gascalculator.BerlinGasCalculator;
import org.hyperledger.besu.evm.gascalculator.ByzantiumGasCalculator;
import org.hyperledger.besu.evm.gascalculator.CancunGasCalculator;
import org.hyperledger.besu.evm.gascalculator.ConstantinopleGasCalculator;
import org.hyperledger.besu.evm.gascalculator.FrontierGasCalculator;
import org.hyperledger.besu.evm.gascalculator.GasCalculator;
import org.hyperledger.besu.evm.gascalculator.HomesteadGasCalculator;
import org.hyperledger.besu.evm.gascalculator.IstanbulGasCalculator;
import org.hyperledger.besu.evm.gascalculator.LondonGasCalculator;
import org.hyperledger.besu.evm.gascalculator.PetersburgGasCalculator;
import org.hyperledger.besu.evm.gascalculator.PragueGasCalculator;
import org.hyperledger.besu.evm.gascalculator.ShanghaiGasCalculator;
import org.hyperledger.besu.evm.gascalculator.SpuriousDragonGasCalculator;
import org.hyperledger.besu.evm.gascalculator.TangerineWhistleGasCalculator;
import org.hyperledger.besu.evm.internal.EvmConfiguration;
import org.hyperledger.besu.evm.operation.AddModOperation;
import org.hyperledger.besu.evm.operation.AddOperation;
import org.hyperledger.besu.evm.operation.AddressOperation;
import org.hyperledger.besu.evm.operation.AndOperation;
import org.hyperledger.besu.evm.operation.AuthCallOperation;
import org.hyperledger.besu.evm.operation.AuthOperation;
import org.hyperledger.besu.evm.operation.BalanceOperation;
import org.hyperledger.besu.evm.operation.BaseFeeOperation;
import org.hyperledger.besu.evm.operation.BlobBaseFeeOperation;
import org.hyperledger.besu.evm.operation.BlobHashOperation;
import org.hyperledger.besu.evm.operation.BlockHashOperation;
import org.hyperledger.besu.evm.operation.ByteOperation;
import org.hyperledger.besu.evm.operation.CallCodeOperation;
import org.hyperledger.besu.evm.operation.CallDataCopyOperation;
import org.hyperledger.besu.evm.operation.CallDataLoadOperation;
import org.hyperledger.besu.evm.operation.CallDataSizeOperation;
import org.hyperledger.besu.evm.operation.CallFOperation;
import org.hyperledger.besu.evm.operation.CallOperation;
import org.hyperledger.besu.evm.operation.CallValueOperation;
import org.hyperledger.besu.evm.operation.CallerOperation;
import org.hyperledger.besu.evm.operation.ChainIdOperation;
import org.hyperledger.besu.evm.operation.CodeCopyOperation;
import org.hyperledger.besu.evm.operation.CodeSizeOperation;
import org.hyperledger.besu.evm.operation.CoinbaseOperation;
import org.hyperledger.besu.evm.operation.Create2Operation;
import org.hyperledger.besu.evm.operation.CreateOperation;
import org.hyperledger.besu.evm.operation.DelegateCallOperation;
import org.hyperledger.besu.evm.operation.DifficultyOperation;
import org.hyperledger.besu.evm.operation.DivOperation;
import org.hyperledger.besu.evm.operation.DupOperation;
import org.hyperledger.besu.evm.operation.EqOperation;
import org.hyperledger.besu.evm.operation.ExpOperation;
import org.hyperledger.besu.evm.operation.ExtCodeCopyOperation;
import org.hyperledger.besu.evm.operation.ExtCodeHashOperation;
import org.hyperledger.besu.evm.operation.ExtCodeSizeOperation;
import org.hyperledger.besu.evm.operation.GasLimitOperation;
import org.hyperledger.besu.evm.operation.GasOperation;
import org.hyperledger.besu.evm.operation.GasPriceOperation;
import org.hyperledger.besu.evm.operation.GtOperation;
import org.hyperledger.besu.evm.operation.InvalidOperation;
import org.hyperledger.besu.evm.operation.IsZeroOperation;
import org.hyperledger.besu.evm.operation.JumpDestOperation;
import org.hyperledger.besu.evm.operation.JumpOperation;
import org.hyperledger.besu.evm.operation.JumpiOperation;
import org.hyperledger.besu.evm.operation.Keccak256Operation;
import org.hyperledger.besu.evm.operation.LogOperation;
import org.hyperledger.besu.evm.operation.LtOperation;
import org.hyperledger.besu.evm.operation.MCopyOperation;
import org.hyperledger.besu.evm.operation.MLoadOperation;
import org.hyperledger.besu.evm.operation.MSizeOperation;
import org.hyperledger.besu.evm.operation.MStore8Operation;
import org.hyperledger.besu.evm.operation.MStoreOperation;
import org.hyperledger.besu.evm.operation.ModOperation;
import org.hyperledger.besu.evm.operation.MulModOperation;
import org.hyperledger.besu.evm.operation.MulOperation;
import org.hyperledger.besu.evm.operation.NotOperation;
import org.hyperledger.besu.evm.operation.NumberOperation;
import org.hyperledger.besu.evm.operation.OperationRegistry;
import org.hyperledger.besu.evm.operation.OrOperation;
import org.hyperledger.besu.evm.operation.OriginOperation;
import org.hyperledger.besu.evm.operation.PCOperation;
import org.hyperledger.besu.evm.operation.PopOperation;
import org.hyperledger.besu.evm.operation.PrevRanDaoOperation;
import org.hyperledger.besu.evm.operation.Push0Operation;
import org.hyperledger.besu.evm.operation.PushOperation;
import org.hyperledger.besu.evm.operation.RelativeJumpIfOperation;
import org.hyperledger.besu.evm.operation.RelativeJumpOperation;
import org.hyperledger.besu.evm.operation.RelativeJumpVectorOperation;
import org.hyperledger.besu.evm.operation.RetFOperation;
import org.hyperledger.besu.evm.operation.ReturnDataCopyOperation;
import org.hyperledger.besu.evm.operation.ReturnDataSizeOperation;
import org.hyperledger.besu.evm.operation.ReturnOperation;
import org.hyperledger.besu.evm.operation.RevertOperation;
import org.hyperledger.besu.evm.operation.SDivOperation;
import org.hyperledger.besu.evm.operation.SGtOperation;
import org.hyperledger.besu.evm.operation.SLoadOperation;
import org.hyperledger.besu.evm.operation.SLtOperation;
import org.hyperledger.besu.evm.operation.SModOperation;
import org.hyperledger.besu.evm.operation.SStoreOperation;
import org.hyperledger.besu.evm.operation.SarOperation;
import org.hyperledger.besu.evm.operation.SelfBalanceOperation;
import org.hyperledger.besu.evm.operation.SelfDestructOperation;
import org.hyperledger.besu.evm.operation.ShlOperation;
import org.hyperledger.besu.evm.operation.ShrOperation;
import org.hyperledger.besu.evm.operation.SignExtendOperation;
import org.hyperledger.besu.evm.operation.StaticCallOperation;
import org.hyperledger.besu.evm.operation.StopOperation;
import org.hyperledger.besu.evm.operation.SubOperation;
import org.hyperledger.besu.evm.operation.SwapOperation;
import org.hyperledger.besu.evm.operation.TLoadOperation;
import org.hyperledger.besu.evm.operation.TStoreOperation;
import org.hyperledger.besu.evm.operation.TimestampOperation;
import org.hyperledger.besu.evm.operation.XorOperation;

import java.math.BigInteger;

import org.apache.tuweni.bytes.Bytes;
import org.apache.tuweni.bytes.Bytes32;

/** Provides EVMs supporting the appropriate operations for mainnet hard forks. */
public class MainnetEVMs {

  /** The constant DEV_NET_CHAIN_ID. */
  public static final BigInteger DEV_NET_CHAIN_ID = BigInteger.valueOf(1337);

  /** The constant SPURIOUS_DRAGON_CONTRACT_SIZE_LIMIT. */
  public static final int SPURIOUS_DRAGON_CONTRACT_SIZE_LIMIT = 0x6000;

  /** The constant SHANGHAI_INIT_CODE_SIZE_LIMIT. */
  public static final int SHANGHAI_INIT_CODE_SIZE_LIMIT = 2 * SPURIOUS_DRAGON_CONTRACT_SIZE_LIMIT;

  private MainnetEVMs() {
    // utility class
  }

  /**
   * Frontier evm.
   *
   * @param evmConfiguration the evm configuration
   * @return the evm
   */
  public static EVM frontier(final EvmConfiguration evmConfiguration) {
    return frontier(new FrontierGasCalculator(), evmConfiguration);
  }

  /**
   * Frontier evm.
   *
   * @param gasCalculator the gas calculator
   * @param evmConfiguration the evm configuration
   * @return the evm
   */
  public static EVM frontier(
      final GasCalculator gasCalculator, final EvmConfiguration evmConfiguration) {
    return new EVM(
        frontierOperations(gasCalculator),
        gasCalculator,
        evmConfiguration,
        EvmSpecVersion.FRONTIER);
  }

  /**
   * Operation registry for frontier's operations.
   *
   * @param gasCalculator the gas calculator
   * @return the operation registry
   */
  public static OperationRegistry frontierOperations(final GasCalculator gasCalculator) {
    OperationRegistry operationRegistry = new OperationRegistry();
    registerFrontierOperations(operationRegistry, gasCalculator);
    return operationRegistry;
  }

  /**
   * Register frontier operations.
   *
   * @param registry the registry
   * @param gasCalculator the gas calculator
   */
  public static void registerFrontierOperations(
      final OperationRegistry registry, final GasCalculator gasCalculator) {
    for (int i = 0; i < 255; i++) {
      registry.put(new InvalidOperation(i, gasCalculator));
    }
    registry.put(new AddOperation(gasCalculator));
    registry.put(new MulOperation(gasCalculator));
    registry.put(new SubOperation(gasCalculator));
    registry.put(new DivOperation(gasCalculator));
    registry.put(new SDivOperation(gasCalculator));
    registry.put(new ModOperation(gasCalculator));
    registry.put(new SModOperation(gasCalculator));
    registry.put(new ExpOperation(gasCalculator));
    registry.put(new AddModOperation(gasCalculator));
    registry.put(new MulModOperation(gasCalculator));
    registry.put(new SignExtendOperation(gasCalculator));
    registry.put(new LtOperation(gasCalculator));
    registry.put(new GtOperation(gasCalculator));
    registry.put(new SLtOperation(gasCalculator));
    registry.put(new SGtOperation(gasCalculator));
    registry.put(new EqOperation(gasCalculator));
    registry.put(new IsZeroOperation(gasCalculator));
    registry.put(new AndOperation(gasCalculator));
    registry.put(new OrOperation(gasCalculator));
    registry.put(new XorOperation(gasCalculator));
    registry.put(new NotOperation(gasCalculator));
    registry.put(new ByteOperation(gasCalculator));
    registry.put(new Keccak256Operation(gasCalculator));
    registry.put(new AddressOperation(gasCalculator));
    registry.put(new BalanceOperation(gasCalculator));
    registry.put(new OriginOperation(gasCalculator));
    registry.put(new CallerOperation(gasCalculator));
    registry.put(new CallValueOperation(gasCalculator));
    registry.put(new CallDataLoadOperation(gasCalculator));
    registry.put(new CallDataSizeOperation(gasCalculator));
    registry.put(new CallDataCopyOperation(gasCalculator));
    registry.put(new CodeSizeOperation(gasCalculator));
    registry.put(new CodeCopyOperation(gasCalculator));
    registry.put(new GasPriceOperation(gasCalculator));
    registry.put(new ExtCodeCopyOperation(gasCalculator));
    registry.put(new ExtCodeSizeOperation(gasCalculator));
    registry.put(new BlockHashOperation(gasCalculator));
    registry.put(new CoinbaseOperation(gasCalculator));
    registry.put(new TimestampOperation(gasCalculator));
    registry.put(new NumberOperation(gasCalculator));
    registry.put(new DifficultyOperation(gasCalculator));
    registry.put(new GasLimitOperation(gasCalculator));
    registry.put(new PopOperation(gasCalculator));
    registry.put(new MLoadOperation(gasCalculator));
    registry.put(new MStoreOperation(gasCalculator));
    registry.put(new MStore8Operation(gasCalculator));
    registry.put(new SLoadOperation(gasCalculator));
    registry.put(new SStoreOperation(gasCalculator, SStoreOperation.FRONTIER_MINIMUM));
    registry.put(new JumpOperation(gasCalculator));
    registry.put(new JumpiOperation(gasCalculator));
    registry.put(new PCOperation(gasCalculator));
    registry.put(new MSizeOperation(gasCalculator));
    registry.put(new GasOperation(gasCalculator));
    registry.put(new JumpDestOperation(gasCalculator));
    registry.put(new ReturnOperation(gasCalculator));
    registry.put(new InvalidOperation(gasCalculator));
    registry.put(new StopOperation(gasCalculator));
    registry.put(new SelfDestructOperation(gasCalculator));
    registry.put(new CreateOperation(gasCalculator, Integer.MAX_VALUE));
    registry.put(new CallOperation(gasCalculator));
    registry.put(new CallCodeOperation(gasCalculator));

    // Register the PUSH1, PUSH2, ..., PUSH32 operations.
    for (int i = 1; i <= 32; ++i) {
      registry.put(new PushOperation(i, gasCalculator));
    }

    // Register the DUP1, DUP2, ..., DUP16 operations.
    for (int i = 1; i <= 16; ++i) {
      registry.put(new DupOperation(i, gasCalculator));
    }

    // Register the SWAP1, SWAP2, ..., SWAP16 operations.
    for (int i = 1; i <= 16; ++i) {
      registry.put(new SwapOperation(i, gasCalculator));
    }

    // Register the LOG0, LOG1, ..., LOG4 operations.
    for (int i = 0; i < 5; ++i) {
      registry.put(new LogOperation(i, gasCalculator));
    }
  }

  /**
   * Homestead evm.
   *
   * @param evmConfiguration the evm configuration
   * @return the evm
   */
  public static EVM homestead(final EvmConfiguration evmConfiguration) {
    return homestead(new HomesteadGasCalculator(), evmConfiguration);
  }

  /**
   * Homestead evm.
   *
   * @param gasCalculator the gas calculator
   * @param evmConfiguration the evm configuration
   * @return the evm
   */
  public static EVM homestead(
      final GasCalculator gasCalculator, final EvmConfiguration evmConfiguration) {
    return new EVM(
        homesteadOperations(gasCalculator),
        gasCalculator,
        evmConfiguration,
        EvmSpecVersion.HOMESTEAD);
  }

  /**
   * Operation registry for homestead's operations.
   *
   * @param gasCalculator the gas calculator
   * @return the operation registry
   */
  public static OperationRegistry homesteadOperations(final GasCalculator gasCalculator) {
    OperationRegistry operationRegistry = new OperationRegistry();
    registerHomesteadOperations(operationRegistry, gasCalculator);
    return operationRegistry;
  }

  /**
   * Register homestead operations.
   *
   * @param registry the registry
   * @param gasCalculator the gas calculator
   */
  public static void registerHomesteadOperations(
      final OperationRegistry registry, final GasCalculator gasCalculator) {
    registerFrontierOperations(registry, gasCalculator);
    registry.put(new DelegateCallOperation(gasCalculator));
  }

  /**
   * Spurious dragon evm.
   *
   * @param evmConfiguration the evm configuration
   * @return the evm
   */
  public static EVM spuriousDragon(final EvmConfiguration evmConfiguration) {
    GasCalculator gasCalculator = new SpuriousDragonGasCalculator();
    return new EVM(
        homesteadOperations(gasCalculator),
        gasCalculator,
        evmConfiguration,
        EvmSpecVersion.SPURIOUS_DRAGON);
  }

  /**
   * Tangerine whistle evm.
   *
   * @param evmConfiguration the evm configuration
   * @return the evm
   */
  public static EVM tangerineWhistle(final EvmConfiguration evmConfiguration) {
    GasCalculator gasCalculator = new TangerineWhistleGasCalculator();
    return new EVM(
        homesteadOperations(gasCalculator),
        gasCalculator,
        evmConfiguration,
        EvmSpecVersion.TANGERINE_WHISTLE);
  }

  /**
   * Byzantium evm.
   *
   * @param evmConfiguration the evm configuration
   * @return the evm
   */
  public static EVM byzantium(final EvmConfiguration evmConfiguration) {
    return byzantium(new ByzantiumGasCalculator(), evmConfiguration);
  }

  /**
   * Byzantium evm.
   *
   * @param gasCalculator the gas calculator
   * @param evmConfiguration the evm configuration
   * @return the evm
   */
  public static EVM byzantium(
      final GasCalculator gasCalculator, final EvmConfiguration evmConfiguration) {
    return new EVM(
        byzantiumOperations(gasCalculator),
        gasCalculator,
        evmConfiguration,
        EvmSpecVersion.BYZANTIUM);
  }

  /**
   * Operation registry for byzantium's operations.
   *
   * @param gasCalculator the gas calculator
   * @return the operation registry
   */
  public static OperationRegistry byzantiumOperations(final GasCalculator gasCalculator) {
    OperationRegistry operationRegistry = new OperationRegistry();
    registerByzantiumOperations(operationRegistry, gasCalculator);
    return operationRegistry;
  }

  /**
   * Register byzantium operations.
   *
   * @param registry the registry
   * @param gasCalculator the gas calculator
   */
  public static void registerByzantiumOperations(
      final OperationRegistry registry, final GasCalculator gasCalculator) {
    registerHomesteadOperations(registry, gasCalculator);
    registry.put(new ReturnDataCopyOperation(gasCalculator));
    registry.put(new ReturnDataSizeOperation(gasCalculator));
    registry.put(new RevertOperation(gasCalculator));
    registry.put(new StaticCallOperation(gasCalculator));
  }

  /**
   * Constantinople evm.
   *
   * @param evmConfiguration the evm configuration
   * @return the evm
   */
  public static EVM constantinople(final EvmConfiguration evmConfiguration) {
    return constantinople(new ConstantinopleGasCalculator(), evmConfiguration);
  }

  /**
   * Constantinople evm.
   *
   * @param gasCalculator the gas calculator
   * @param evmConfiguration the evm configuration
   * @return the evm
   */
  public static EVM constantinople(
      final GasCalculator gasCalculator, final EvmConfiguration evmConfiguration) {
    var version = EvmSpecVersion.CONSTANTINOPLE;
    return constantiNOPEl(gasCalculator, evmConfiguration, version);
  }

  private static EVM constantiNOPEl(
      final GasCalculator gasCalculator,
      final EvmConfiguration evmConfiguration,
      final EvmSpecVersion version) {
    return new EVM(
        constantinopleOperations(gasCalculator), gasCalculator, evmConfiguration, version);
  }

  /**
   * Operation registry for constantinople's operations.
   *
   * @param gasCalculator the gas calculator
   * @return the operation registry
   */
  public static OperationRegistry constantinopleOperations(final GasCalculator gasCalculator) {
    OperationRegistry operationRegistry = new OperationRegistry();
    registerConstantinopleOperations(operationRegistry, gasCalculator);
    return operationRegistry;
  }

  /**
   * Register constantinople operations.
   *
   * @param registry the registry
   * @param gasCalculator the gas calculator
   */
  public static void registerConstantinopleOperations(
      final OperationRegistry registry, final GasCalculator gasCalculator) {
    registerByzantiumOperations(registry, gasCalculator);
    registry.put(new Create2Operation(gasCalculator, Integer.MAX_VALUE));
    registry.put(new SarOperation(gasCalculator));
    registry.put(new ShlOperation(gasCalculator));
    registry.put(new ShrOperation(gasCalculator));
    registry.put(new ExtCodeHashOperation(gasCalculator));
  }

  /**
   * Petersburg evm.
   *
   * @param evmConfiguration the evm configuration
   * @return the evm
   */
  public static EVM petersburg(final EvmConfiguration evmConfiguration) {
    return constantiNOPEl(
        new PetersburgGasCalculator(), evmConfiguration, EvmSpecVersion.PETERSBURG);
  }

  /**
   * Istanbul evm.
   *
   * @param evmConfiguration the evm configuration
   * @return the evm
   */
  public static EVM istanbul(final EvmConfiguration evmConfiguration) {
    return istanbul(DEV_NET_CHAIN_ID, evmConfiguration);
  }

  /**
   * Istanbul evm.
   *
   * @param chainId the chain id
   * @param evmConfiguration the evm configuration
   * @return the evm
   */
  public static EVM istanbul(final BigInteger chainId, final EvmConfiguration evmConfiguration) {
    return istanbul(new IstanbulGasCalculator(), chainId, evmConfiguration);
  }

  /**
   * Istanbul evm.
   *
   * @param gasCalculator the gas calculator
   * @param chainId the chain id
   * @param evmConfiguration the evm configuration
   * @return the evm
   */
  public static EVM istanbul(
      final GasCalculator gasCalculator,
      final BigInteger chainId,
      final EvmConfiguration evmConfiguration) {
    return new EVM(
        istanbulOperations(gasCalculator, chainId),
        gasCalculator,
        evmConfiguration,
        EvmSpecVersion.ISTANBUL);
  }

  /**
   * Operation registry for istanbul's operations.
   *
   * @param gasCalculator the gas calculator
   * @param chainId the chain id
   * @return the operation registry
   */
  public static OperationRegistry istanbulOperations(
      final GasCalculator gasCalculator, final BigInteger chainId) {
    OperationRegistry operationRegistry = new OperationRegistry();
    registerIstanbulOperations(operationRegistry, gasCalculator, chainId);
    return operationRegistry;
  }

  /**
   * Register istanbul operations.
   *
   * @param registry the registry
   * @param gasCalculator the gas calculator
   * @param chainId the chain id
   */
  public static void registerIstanbulOperations(
      final OperationRegistry registry,
      final GasCalculator gasCalculator,
      final BigInteger chainId) {
    registerConstantinopleOperations(registry, gasCalculator);
    registry.put(
        new ChainIdOperation(gasCalculator, Bytes32.leftPad(Bytes.of(chainId.toByteArray()))));
    registry.put(new SelfBalanceOperation(gasCalculator));
    registry.put(new SStoreOperation(gasCalculator, SStoreOperation.EIP_1706_MINIMUM));
  }

  /**
   * Berlin evm.
   *
   * @param evmConfiguration the evm configuration
   * @return the evm
   */
  public static EVM berlin(final EvmConfiguration evmConfiguration) {
    return berlin(DEV_NET_CHAIN_ID, evmConfiguration);
  }

  /**
   * Berlin evm.
   *
   * @param chainId the chain id
   * @param evmConfiguration the evm configuration
   * @return the evm
   */
  public static EVM berlin(final BigInteger chainId, final EvmConfiguration evmConfiguration) {
    return berlin(new BerlinGasCalculator(), chainId, evmConfiguration);
  }

  /**
   * Berlin evm.
   *
   * @param gasCalculator the gas calculator
   * @param chainId the chain id
   * @param evmConfiguration the evm configuration
   * @return the evm
   */
  public static EVM berlin(
      final GasCalculator gasCalculator,
      final BigInteger chainId,
      final EvmConfiguration evmConfiguration) {
    return new EVM(
        istanbulOperations(gasCalculator, chainId),
        gasCalculator,
        evmConfiguration,
        EvmSpecVersion.BERLIN);
  }

  /**
   * London evm.
   *
   * @param evmConfiguration the evm configuration
   * @return the evm
   */
  public static EVM london(final EvmConfiguration evmConfiguration) {
    return london(DEV_NET_CHAIN_ID, evmConfiguration);
  }

  /**
   * London evm.
   *
   * @param chainId the chain id
   * @param evmConfiguration the evm configuration
   * @return the evm
   */
  public static EVM london(final BigInteger chainId, final EvmConfiguration evmConfiguration) {
    return london(new LondonGasCalculator(), chainId, evmConfiguration);
  }

  /**
   * London evm.
   *
   * @param gasCalculator the gas calculator
   * @param chainId the chain id
   * @param evmConfiguration the evm configuration
   * @return the evm
   */
  public static EVM london(
      final GasCalculator gasCalculator,
      final BigInteger chainId,
      final EvmConfiguration evmConfiguration) {
    return new EVM(
        londonOperations(gasCalculator, chainId),
        gasCalculator,
        evmConfiguration,
        EvmSpecVersion.LONDON);
  }

  /**
   * Operation registry for london's operations.
   *
   * @param gasCalculator the gas calculator
   * @param chainId the chain id
   * @return the operation registry
   */
  public static OperationRegistry londonOperations(
      final GasCalculator gasCalculator, final BigInteger chainId) {
    OperationRegistry operationRegistry = new OperationRegistry();
    registerLondonOperations(operationRegistry, gasCalculator, chainId);
    return operationRegistry;
  }

  /**
   * Register london operations.
   *
   * @param registry the registry
   * @param gasCalculator the gas calculator
   * @param chainId the chain id
   */
  public static void registerLondonOperations(
      final OperationRegistry registry,
      final GasCalculator gasCalculator,
      final BigInteger chainId) {
    registerIstanbulOperations(registry, gasCalculator, chainId);
    registry.put(new BaseFeeOperation(gasCalculator));
  }

  /**
   * Paris evm.
   *
   * @param evmConfiguration the evm configuration
   * @return the evm
   */
  public static EVM paris(final EvmConfiguration evmConfiguration) {
    return paris(DEV_NET_CHAIN_ID, evmConfiguration);
  }

  /**
   * Paris evm.
   *
   * @param chainId the chain id
   * @param evmConfiguration the evm configuration
   * @return the evm
   */
  public static EVM paris(final BigInteger chainId, final EvmConfiguration evmConfiguration) {
    return paris(new LondonGasCalculator(), chainId, evmConfiguration);
  }

  /**
   * Paris evm.
   *
   * @param gasCalculator the gas calculator
   * @param chainId the chain id
   * @param evmConfiguration the evm configuration
   * @return the evm
   */
  public static EVM paris(
      final GasCalculator gasCalculator,
      final BigInteger chainId,
      final EvmConfiguration evmConfiguration) {
    return new EVM(
        parisOperations(gasCalculator, chainId),
        gasCalculator,
        evmConfiguration,
        EvmSpecVersion.PARIS);
  }

  /**
   * Operation registry for paris's operations.
   *
   * @param gasCalculator the gas calculator
   * @param chainId the chain id
   * @return the operation registry
   */
  public static OperationRegistry parisOperations(
      final GasCalculator gasCalculator, final BigInteger chainId) {
    OperationRegistry operationRegistry = new OperationRegistry();
    registerParisOperations(operationRegistry, gasCalculator, chainId);
    return operationRegistry;
  }

  /**
   * Register paris operations.
   *
   * @param registry the registry
   * @param gasCalculator the gas calculator
   * @param chainID the chain id
   */
  public static void registerParisOperations(
      final OperationRegistry registry,
      final GasCalculator gasCalculator,
      final BigInteger chainID) {
    registerLondonOperations(registry, gasCalculator, chainID);
    registry.put(new PrevRanDaoOperation(gasCalculator));
  }

  /**
   * Shanghai evm.
   *
   * @param evmConfiguration the evm configuration
   * @return the evm
   */
  public static EVM shanghai(final EvmConfiguration evmConfiguration) {
    return shanghai(DEV_NET_CHAIN_ID, evmConfiguration);
  }

  /**
   * Shanghai evm
   *
   * @param chainId the chain id
   * @param evmConfiguration the evm configuration
   * @return the evm
   */
  public static EVM shanghai(final BigInteger chainId, final EvmConfiguration evmConfiguration) {
    return shanghai(new ShanghaiGasCalculator(), chainId, evmConfiguration);
  }

  /**
   * shanghai evm.
   *
   * @param gasCalculator the gas calculator
   * @param chainId the chain id
   * @param evmConfiguration the evm configuration
   * @return the evm
   */
  public static EVM shanghai(
      final GasCalculator gasCalculator,
      final BigInteger chainId,
      final EvmConfiguration evmConfiguration) {
    return new EVM(
        shanghaiOperations(gasCalculator, chainId),
        gasCalculator,
        evmConfiguration,
        EvmSpecVersion.SHANGHAI);
  }

  /**
   * shanghai operations registry.
   *
   * @param gasCalculator the gas calculator
   * @param chainId the chain id
   * @return the operation registry
   */
  public static OperationRegistry shanghaiOperations(
      final GasCalculator gasCalculator, final BigInteger chainId) {
    OperationRegistry operationRegistry = new OperationRegistry();
    registerShanghaiOperations(operationRegistry, gasCalculator, chainId);
    return operationRegistry;
  }

  /**
   * Register Shanghai operations.
   *
   * @param registry the registry
   * @param gasCalculator the gas calculator
   * @param chainID the chain id
   */
  public static void registerShanghaiOperations(
      final OperationRegistry registry,
      final GasCalculator gasCalculator,
      final BigInteger chainID) {
    registerParisOperations(registry, gasCalculator, chainID);
    registry.put(new Push0Operation(gasCalculator));
    registry.put(new CreateOperation(gasCalculator, SHANGHAI_INIT_CODE_SIZE_LIMIT));
    registry.put(new Create2Operation(gasCalculator, SHANGHAI_INIT_CODE_SIZE_LIMIT));
  }

  /**
   * Cancun evm.
   *
   * @param evmConfiguration the evm configuration
   * @return the evm
   */
  public static EVM cancun(final EvmConfiguration evmConfiguration) {
    return cancun(DEV_NET_CHAIN_ID, evmConfiguration);
  }

  /**
   * Cancun evm.
   *
   * @param chainId the chain id
   * @param evmConfiguration the evm configuration
   * @return the evm
   */
  public static EVM cancun(final BigInteger chainId, final EvmConfiguration evmConfiguration) {
    return cancun(new CancunGasCalculator(), chainId, evmConfiguration);
  }

  /**
   * Cancun evm.
   *
   * @param gasCalculator the gas calculator
   * @param chainId the chain id
   * @param evmConfiguration the evm configuration
   * @return the evm
   */
  public static EVM cancun(
      final GasCalculator gasCalculator,
      final BigInteger chainId,
      final EvmConfiguration evmConfiguration) {
    return new EVM(
        cancunOperations(gasCalculator, chainId),
        gasCalculator,
        evmConfiguration,
        EvmSpecVersion.CANCUN);
  }

  /**
   * Operation registry for cancun's operations.
   *
   * @param gasCalculator the gas calculator
   * @param chainId the chain id
   * @return the operation registry
   */
  public static OperationRegistry cancunOperations(
      final GasCalculator gasCalculator, final BigInteger chainId) {
    OperationRegistry operationRegistry = new OperationRegistry();
    registerCancunOperations(operationRegistry, gasCalculator, chainId);
    return operationRegistry;
  }

  /**
   * Register cancun operations.
   *
   * @param registry the registry
   * @param gasCalculator the gas calculator
   * @param chainID the chain id
   */
  public static void registerCancunOperations(
      final OperationRegistry registry,
      final GasCalculator gasCalculator,
      final BigInteger chainID) {
    registerShanghaiOperations(registry, gasCalculator, chainID);

    // EIP-1153 TSTORE/TLOAD
    registry.put(new TStoreOperation(gasCalculator));
    registry.put(new TLoadOperation(gasCalculator));

    // EIP-4844 BLOBHASH
    registry.put(new BlobHashOperation(gasCalculator));

    // EIP-5656 MCOPY
    registry.put(new MCopyOperation(gasCalculator));

    // EIP-6780 nerf self destruct
    registry.put(new SelfDestructOperation(gasCalculator, true));

    // EIP-7516 BLOBBASEFEE
    registry.put(new BlobBaseFeeOperation(gasCalculator));
  }

  /**
   * Prague evm.
   *
   * @param evmConfiguration the evm configuration
   * @return the evm
   */
  public static EVM prague(final EvmConfiguration evmConfiguration) {
    return prague(DEV_NET_CHAIN_ID, evmConfiguration);
  }

  /**
   * Prague evm.
   *
   * @param chainId the chain id
   * @param evmConfiguration the evm configuration
   * @return the evm
   */
  public static EVM prague(final BigInteger chainId, final EvmConfiguration evmConfiguration) {
    return prague(new PragueGasCalculator(), chainId, evmConfiguration);
  }

  /**
   * Prague evm.
   *
   * @param gasCalculator the gas calculator
   * @param chainId the chain id
   * @param evmConfiguration the evm configuration
   * @return the evm
   */
  public static EVM prague(
      final GasCalculator gasCalculator,
      final BigInteger chainId,
      final EvmConfiguration evmConfiguration) {
    return new EVM(
        pragueOperations(gasCalculator, chainId),
        gasCalculator,
        evmConfiguration,
        EvmSpecVersion.PRAGUE);
  }

  /**
   * Operation registry for prague's operations.
   *
   * @param gasCalculator the gas calculator
   * @param chainId the chain id
   * @return the operation registry
   */
  public static OperationRegistry pragueOperations(
      final GasCalculator gasCalculator, final BigInteger chainId) {
    OperationRegistry operationRegistry = new OperationRegistry();
    registerPragueOperations(operationRegistry, gasCalculator, chainId);
    return operationRegistry;
  }

  /**
   * Register prague operations.
   *
   * @param registry the registry
   * @param gasCalculator the gas calculator
   * @param chainID the chain id
   */
  public static void registerPragueOperations(
      final OperationRegistry registry,
      final GasCalculator gasCalculator,
      final BigInteger chainID) {
    registerCancunOperations(registry, gasCalculator, chainID);
<<<<<<< HEAD
    registry.put(new BlockHashOperation(gasCalculator, true));
=======

    // EIP-3074 AUTH and AUTHCALL
    registry.put(new AuthOperation(gasCalculator));
    registry.put(new AuthCallOperation(gasCalculator));
>>>>>>> 8df6bcad
  }

  /**
   * Osaka evm.
   *
   * @param evmConfiguration the evm configuration
   * @return the evm
   */
  public static EVM osaka(final EvmConfiguration evmConfiguration) {
    return osaka(DEV_NET_CHAIN_ID, evmConfiguration);
  }

  /**
   * Osaka evm.
   *
   * @param chainId the chain id
   * @param evmConfiguration the evm configuration
   * @return the evm
   */
  public static EVM osaka(final BigInteger chainId, final EvmConfiguration evmConfiguration) {
    return osaka(new PragueGasCalculator(), chainId, evmConfiguration);
  }

  /**
   * Osaka evm.
   *
   * @param gasCalculator the gas calculator
   * @param chainId the chain id
   * @param evmConfiguration the evm configuration
   * @return the evm
   */
  public static EVM osaka(
      final GasCalculator gasCalculator,
      final BigInteger chainId,
      final EvmConfiguration evmConfiguration) {
    return new EVM(
        osakaOperations(gasCalculator, chainId),
        gasCalculator,
        evmConfiguration,
        EvmSpecVersion.OSAKA);
  }

  /**
   * Operation registry for osaka's operations.
   *
   * @param gasCalculator the gas calculator
   * @param chainId the chain id
   * @return the operation registry
   */
  public static OperationRegistry osakaOperations(
      final GasCalculator gasCalculator, final BigInteger chainId) {
    OperationRegistry operationRegistry = new OperationRegistry();
    registerOsakaOperations(operationRegistry, gasCalculator, chainId);
    return operationRegistry;
  }

  /**
   * Register osaka operations.
   *
   * @param registry the registry
   * @param gasCalculator the gas calculator
   * @param chainID the chain id
   */
  public static void registerOsakaOperations(
      final OperationRegistry registry,
      final GasCalculator gasCalculator,
      final BigInteger chainID) {
    registerPragueOperations(registry, gasCalculator, chainID);
  }

  /**
   * Bogota evm.
   *
   * @param evmConfiguration the evm configuration
   * @return the evm
   */
  public static EVM bogota(final EvmConfiguration evmConfiguration) {
    return bogota(DEV_NET_CHAIN_ID, evmConfiguration);
  }

  /**
   * Bogota evm.
   *
   * @param chainId the chain id
   * @param evmConfiguration the evm configuration
   * @return the evm
   */
  public static EVM bogota(final BigInteger chainId, final EvmConfiguration evmConfiguration) {
    return bogota(new PragueGasCalculator(), chainId, evmConfiguration);
  }

  /**
   * Bogota evm.
   *
   * @param gasCalculator the gas calculator
   * @param chainId the chain id
   * @param evmConfiguration the evm configuration
   * @return the evm
   */
  public static EVM bogota(
      final GasCalculator gasCalculator,
      final BigInteger chainId,
      final EvmConfiguration evmConfiguration) {
    return new EVM(
        bogotaOperations(gasCalculator, chainId),
        gasCalculator,
        evmConfiguration,
        EvmSpecVersion.BOGOTA);
  }

  /**
   * Bogota operation registry.
   *
   * @param gasCalculator the gas calculator
   * @param chainId the chain id
   * @return the operation registry
   */
  public static OperationRegistry bogotaOperations(
      final GasCalculator gasCalculator, final BigInteger chainId) {
    OperationRegistry operationRegistry = new OperationRegistry();
    registerBogotaOperations(operationRegistry, gasCalculator, chainId);
    return operationRegistry;
  }

  /**
   * Register bogota operations.
   *
   * @param registry the registry
   * @param gasCalculator the gas calculator
   * @param chainID the chain id
   */
  public static void registerBogotaOperations(
      final OperationRegistry registry,
      final GasCalculator gasCalculator,
      final BigInteger chainID) {
    registerOsakaOperations(registry, gasCalculator, chainID);
  }

  /**
   * eip4762 evm.
   *
   * @param gasCalculator the gas calculator
   * @param chainId the chain id
   * @param evmConfiguration the evm configuration
   * @return the evm
   */
  public static EVM eip4762(
      final GasCalculator gasCalculator,
      final BigInteger chainId,
      final EvmConfiguration evmConfiguration) {
    return new EVM(
        eip4762Operations(gasCalculator, chainId),
        gasCalculator,
        evmConfiguration,
        EvmSpecVersion.FUTURE_EIPS);
  }

  /**
   * Operation registry for eip472's operations.
   *
   * @param gasCalculator the gas calculator
   * @param chainId the chain id
   * @return the operation registry
   */
  public static OperationRegistry eip4762Operations(
      final GasCalculator gasCalculator, final BigInteger chainId) {
    OperationRegistry operationRegistry = new OperationRegistry();
    registerEip4762Operations(operationRegistry, gasCalculator, chainId);
    return operationRegistry;
  }

  /**
   * Register eip4762 operations.
   *
   * @param registry the registry
   * @param gasCalculator the gas calculator
   * @param chainID the chain id
   */
  public static void registerEip4762Operations(
      final OperationRegistry registry,
      final GasCalculator gasCalculator,
      final BigInteger chainID) {
    // basing off of shanghai for devnet-6
    registerShanghaiOperations(registry, gasCalculator, chainID);
    registry.put(new BlockHashOperation(gasCalculator, true));
    // mimic a weird behavior by geth that ignores eip-1706
    registry.put(new SStoreOperation(gasCalculator, 272L));
  }

  /**
   * Future eips evm.
   *
   * @param evmConfiguration the evm configuration
   * @return the evm
   */
  public static EVM futureEips(final EvmConfiguration evmConfiguration) {
    return futureEips(DEV_NET_CHAIN_ID, evmConfiguration);
  }

  /**
   * Future eips evm.
   *
   * @param chainId the chain id
   * @param evmConfiguration the evm configuration
   * @return the evm
   */
  public static EVM futureEips(final BigInteger chainId, final EvmConfiguration evmConfiguration) {
    return futureEips(new PragueGasCalculator(), chainId, evmConfiguration);
  }

  /**
   * Future eips evm.
   *
   * @param gasCalculator the gas calculator
   * @param chainId the chain id
   * @param evmConfiguration the evm configuration
   * @return the evm
   */
  public static EVM futureEips(
      final GasCalculator gasCalculator,
      final BigInteger chainId,
      final EvmConfiguration evmConfiguration) {
    return new EVM(
        futureEipsOperations(gasCalculator, chainId),
        gasCalculator,
        evmConfiguration,
        EvmSpecVersion.FUTURE_EIPS);
  }

  /**
   * Future Operation registry for eIPs's operations.
   *
   * @param gasCalculator the gas calculator
   * @param chainId the chain id
   * @return the operation registry
   */
  public static OperationRegistry futureEipsOperations(
      final GasCalculator gasCalculator, final BigInteger chainId) {
    OperationRegistry operationRegistry = new OperationRegistry();
    registerFutureEipsOperations(operationRegistry, gasCalculator, chainId);
    return operationRegistry;
  }

  /**
   * Register FutureEIPs operations.
   *
   * @param registry the registry
   * @param gasCalculator the gas calculator
   * @param chainID the chain id
   */
  public static void registerFutureEipsOperations(
      final OperationRegistry registry,
      final GasCalculator gasCalculator,
      final BigInteger chainID) {
    registerBogotaOperations(registry, gasCalculator, chainID);

    // "big" EOF
    registry.put(new RelativeJumpOperation(gasCalculator));
    registry.put(new RelativeJumpIfOperation(gasCalculator));
    registry.put(new RelativeJumpVectorOperation(gasCalculator));
    registry.put(new CallFOperation(gasCalculator));
    registry.put(new RetFOperation(gasCalculator));
  }

  /**
   * Experimental eips evm.
   *
   * @param evmConfiguration the evm configuration
   * @return the evm
   */
  public static EVM experimentalEips(final EvmConfiguration evmConfiguration) {
    return experimentalEips(DEV_NET_CHAIN_ID, evmConfiguration);
  }

  /**
   * Experimental eips evm.
   *
   * @param chainId the chain Id
   * @param evmConfiguration the evm configuration
   * @return the evm
   */
  public static EVM experimentalEips(
      final BigInteger chainId, final EvmConfiguration evmConfiguration) {
    return experimentalEips(new PragueGasCalculator(), chainId, evmConfiguration);
  }

  /**
   * Experimental eips evm.
   *
   * @param gasCalculator the gas calculator
   * @param chainId the chain id
   * @param evmConfiguration the evm configuration
   * @return the evm
   */
  public static EVM experimentalEips(
      final GasCalculator gasCalculator,
      final BigInteger chainId,
      final EvmConfiguration evmConfiguration) {
    return new EVM(
        experimentalEipsOperations(gasCalculator, chainId),
        gasCalculator,
        evmConfiguration,
        EvmSpecVersion.EXPERIMENTAL_EIPS);
  }

  /**
   * Operation registry for experimental's operations.
   *
   * @param gasCalculator the gas calculator
   * @param chainId the chain id
   * @return the operation registry
   */
  public static OperationRegistry experimentalEipsOperations(
      final GasCalculator gasCalculator, final BigInteger chainId) {
    OperationRegistry operationRegistry = new OperationRegistry();
    registerExperimentalEipsOperations(operationRegistry, gasCalculator, chainId);
    return operationRegistry;
  }

  /**
   * Register experimental eips operations.
   *
   * @param registry the registry
   * @param gasCalculator the gas calculator
   * @param chainID the chain id
   */
  public static void registerExperimentalEipsOperations(
      final OperationRegistry registry,
      final GasCalculator gasCalculator,
      final BigInteger chainID) {
    registerFutureEipsOperations(registry, gasCalculator, chainID);
  }
}<|MERGE_RESOLUTION|>--- conflicted
+++ resolved
@@ -950,14 +950,9 @@
       final GasCalculator gasCalculator,
       final BigInteger chainID) {
     registerCancunOperations(registry, gasCalculator, chainID);
-<<<<<<< HEAD
-    registry.put(new BlockHashOperation(gasCalculator, true));
-=======
-
     // EIP-3074 AUTH and AUTHCALL
     registry.put(new AuthOperation(gasCalculator));
     registry.put(new AuthCallOperation(gasCalculator));
->>>>>>> 8df6bcad
   }
 
   /**
@@ -1142,7 +1137,6 @@
       final BigInteger chainID) {
     // basing off of shanghai for devnet-6
     registerShanghaiOperations(registry, gasCalculator, chainID);
-    registry.put(new BlockHashOperation(gasCalculator, true));
     // mimic a weird behavior by geth that ignores eip-1706
     registry.put(new SStoreOperation(gasCalculator, 272L));
   }
