/*
 * Copyright ConsenSys AG.
 *
 * Licensed under the Apache License, Version 2.0 (the "License"); you may not use this file except in compliance with
 * the License. You may obtain a copy of the License at
 *
 * http://www.apache.org/licenses/LICENSE-2.0
 *
 * Unless required by applicable law or agreed to in writing, software distributed under the License is distributed on
 * an "AS IS" BASIS, WITHOUT WARRANTIES OR CONDITIONS OF ANY KIND, either express or implied. See the License for the
 * specific language governing permissions and limitations under the License.
 *
 * SPDX-License-Identifier: Apache-2.0
 */
package org.hyperledger.besu.evm.gascalculator;

import org.hyperledger.besu.datatypes.Address;
import org.hyperledger.besu.evm.frame.MessageFrame;

import java.util.Optional;
import java.util.function.Supplier;

import org.apache.tuweni.bytes.Bytes;
import org.apache.tuweni.units.bigints.UInt256;

/** The Istanbul gas calculator. */
public class IstanbulGasCalculator extends PetersburgGasCalculator {

  private static final long TX_DATA_ZERO_COST = 4L;
  private static final long ISTANBUL_TX_DATA_NON_ZERO_COST = 16L;
  private static final long TX_BASE_COST = 21_000L;

  private static final long SLOAD_GAS = 800L;
  private static final long BALANCE_OPERATION_GAS_COST = 700L;
  private static final long EXTCODE_HASH_COST = 700L;

  private static final long SSTORE_SET_GAS = 20_000L;
  private static final long SSTORE_RESET_GAS = 5_000L;
  private static final long SSTORE_CLEARS_SCHEDULE = 15_000L;

  private static final long SSTORE_SET_GAS_LESS_SLOAD_GAS = SSTORE_SET_GAS - SLOAD_GAS;
  private static final long SSTORE_RESET_GAS_LESS_SLOAD_GAS = SSTORE_RESET_GAS - SLOAD_GAS;
  private static final long NEGATIVE_SSTORE_CLEARS_SCHEDULE = -SSTORE_CLEARS_SCHEDULE;

  /** Default constructor. */
  public IstanbulGasCalculator() {}

  @Override
  public long transactionIntrinsicGasCost(final Bytes payload, final boolean isContractCreation) {
    int zeros = 0;
    for (int i = 0; i < payload.size(); i++) {
      if (payload.get(i) == 0) {
        ++zeros;
      }
    }
    final int nonZeros = payload.size() - zeros;

    final long cost =
        TX_BASE_COST + (TX_DATA_ZERO_COST * zeros) + (ISTANBUL_TX_DATA_NON_ZERO_COST * nonZeros);

    return isContractCreation ? (cost + txCreateExtraGasCost()) : cost;
  }

  @Override
  // As per https://eips.ethereum.org/EIPS/eip-2200
  public long calculateStorageCost(
      final MessageFrame frame,
      final UInt256 key,
      final UInt256 newValue,
      final Supplier<UInt256> currentValue,
      final Supplier<UInt256> originalValue) {

    final UInt256 localCurrentValue = currentValue.get();
    if (localCurrentValue.equals(newValue)) {
      return SLOAD_GAS;
    } else {
      final UInt256 localOriginalValue = originalValue.get();
      if (localOriginalValue.equals(localCurrentValue)) {
        return localOriginalValue.isZero() ? SSTORE_SET_GAS : SSTORE_RESET_GAS;
      } else {
        return SLOAD_GAS;
      }
    }
  }

  @Override
  // As per https://eips.ethereum.org/EIPS/eip-2200
  public long calculateStorageRefundAmount(
      final UInt256 newValue,
      final Supplier<UInt256> currentValue,
      final Supplier<UInt256> originalValue) {

    final UInt256 localCurrentValue = currentValue.get();
    if (localCurrentValue.equals(newValue)) {
      return 0L;
    } else {
      final UInt256 localOriginalValue = originalValue.get();
      if (localOriginalValue.equals(localCurrentValue)) {
        if (localOriginalValue.isZero()) {
          return 0L;
        } else if (newValue.isZero()) {
          return SSTORE_CLEARS_SCHEDULE;
        } else {
          return 0L;
        }
      } else {
        long refund = 0L;
        if (!localOriginalValue.isZero()) {
          if (localCurrentValue.isZero()) {
            refund = NEGATIVE_SSTORE_CLEARS_SCHEDULE;
          } else if (newValue.isZero()) {
            refund = SSTORE_CLEARS_SCHEDULE;
          }
        }

        if (localOriginalValue.equals(newValue)) {
          refund =
              refund
                  + (localOriginalValue.isZero()
                      ? SSTORE_SET_GAS_LESS_SLOAD_GAS
                      : SSTORE_RESET_GAS_LESS_SLOAD_GAS);
        }
        return refund;
      }
    }
  }

  @Override
  // As per https://eips.ethereum.org/EIPS/eip-1884
  public long getSloadOperationGasCost(
      final MessageFrame frame, final UInt256 key, final boolean slotIsWarm) {
    return SLOAD_GAS;
  }

  @Override
  // As per https://eips.ethereum.org/EIPS/eip-1884
  public long getBalanceOperationGasCost(
<<<<<<< HEAD
      final MessageFrame frame, final Optional<Address> maybeAddress) {
=======
      final MessageFrame frame, final boolean accountIsWarm, final Optional<Address> maybeAddress) {
>>>>>>> 87dfbcd7
    return BALANCE_OPERATION_GAS_COST;
  }

  @Override
  // As per https://eips.ethereum.org/EIPS/eip-1884
  public long extCodeHashOperationGasCost(
      final MessageFrame frame, final boolean accountIsWarm, final Optional<Address> address) {
    return EXTCODE_HASH_COST;
  }

  @Override
  public long getMaximumTransactionCost(final int size) {
    return TX_BASE_COST + (ISTANBUL_TX_DATA_NON_ZERO_COST * size);
  }
}<|MERGE_RESOLUTION|>--- conflicted
+++ resolved
@@ -135,11 +135,7 @@
   @Override
   // As per https://eips.ethereum.org/EIPS/eip-1884
   public long getBalanceOperationGasCost(
-<<<<<<< HEAD
-      final MessageFrame frame, final Optional<Address> maybeAddress) {
-=======
       final MessageFrame frame, final boolean accountIsWarm, final Optional<Address> maybeAddress) {
->>>>>>> 87dfbcd7
     return BALANCE_OPERATION_GAS_COST;
   }
 
