--- conflicted
+++ resolved
@@ -50,14 +50,7 @@
    */
   protected long cost(
       final MessageFrame frame, final Optional<Address> maybeAddress, final boolean accountIsWarm) {
-<<<<<<< HEAD
-    return gasCalculator().getBalanceOperationGasCost(frame, maybeAddress)
-        + (accountIsWarm
-            ? gasCalculator().getWarmStorageReadCost()
-            : gasCalculator().getColdAccountAccessCost());
-=======
     return gasCalculator().getBalanceOperationGasCost(frame, accountIsWarm, maybeAddress);
->>>>>>> 87dfbcd7
   }
 
   @Override
