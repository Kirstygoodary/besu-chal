--- conflicted
+++ resolved
@@ -22,7 +22,6 @@
 import org.hyperledger.besu.datatypes.Address;
 import org.hyperledger.besu.datatypes.BlobGas;
 import org.hyperledger.besu.datatypes.Hash;
-import org.hyperledger.besu.datatypes.RequestType;
 import org.hyperledger.besu.ethereum.core.Block;
 import org.hyperledger.besu.ethereum.core.BlockBody;
 import org.hyperledger.besu.ethereum.core.BlockHeader;
@@ -30,7 +29,6 @@
 import org.hyperledger.besu.ethereum.core.Difficulty;
 import org.hyperledger.besu.ethereum.core.MutableWorldState;
 import org.hyperledger.besu.ethereum.core.Withdrawal;
-import org.hyperledger.besu.ethereum.mainnet.BodyValidation;
 import org.hyperledger.besu.ethereum.mainnet.ProtocolSchedule;
 import org.hyperledger.besu.ethereum.mainnet.ScheduleBasedBlockHeaderFunctions;
 import org.hyperledger.besu.ethereum.worldstate.DataStorageConfiguration;
@@ -219,21 +217,8 @@
         .excessBlobGas(isCancunAtGenesis(genesis) ? parseExcessBlobGas(genesis) : null)
         .parentBeaconBlockRoot(
             (isCancunAtGenesis(genesis) ? parseParentBeaconBlockRoot(genesis) : null))
-<<<<<<< HEAD
-        .requestsHash(isPragueAtGenesis(genesis) ? calcEmptyRequestsHash() : null)
-=======
         .requestsHash(isPragueAtGenesis(genesis) ? Hash.EMPTY_REQUESTS_HASH : null)
->>>>>>> f16d3526
         .buildBlockHeader();
-  }
-
-  private static Hash calcEmptyRequestsHash() {
-    final List<Request> emptyRequests =
-        List.of(
-            new Request(RequestType.DEPOSIT, Bytes.EMPTY),
-            new Request(RequestType.WITHDRAWAL, Bytes.EMPTY),
-            new Request(RequestType.CONSOLIDATION, Bytes.EMPTY));
-    return BodyValidation.requestsHash(emptyRequests);
   }
 
   private static Address parseCoinbase(final GenesisConfigFile genesis) {
