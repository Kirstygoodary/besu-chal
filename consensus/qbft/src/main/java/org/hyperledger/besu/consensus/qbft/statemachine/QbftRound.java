/*
 * Copyright ConsenSys AG.
 *
 * Licensed under the Apache License, Version 2.0 (the "License"); you may not use this file except in compliance with
 * the License. You may obtain a copy of the License at
 *
 * http://www.apache.org/licenses/LICENSE-2.0
 *
 * Unless required by applicable law or agreed to in writing, software distributed under the License is distributed on
 * an "AS IS" BASIS, WITHOUT WARRANTIES OR CONDITIONS OF ANY KIND, either express or implied. See the License for the
 * specific language governing permissions and limitations under the License.
 *
 * SPDX-License-Identifier: Apache-2.0
 */
package org.hyperledger.besu.consensus.qbft.statemachine;

import static java.util.Collections.emptyList;

import org.hyperledger.besu.consensus.common.bft.BftBlockHashing;
import org.hyperledger.besu.consensus.common.bft.BftBlockHeaderFunctions;
import org.hyperledger.besu.consensus.common.bft.BftBlockInterface;
import org.hyperledger.besu.consensus.common.bft.BftContext;
import org.hyperledger.besu.consensus.common.bft.BftExtraData;
import org.hyperledger.besu.consensus.common.bft.BftExtraDataCodec;
import org.hyperledger.besu.consensus.common.bft.BftHelpers;
import org.hyperledger.besu.consensus.common.bft.ConsensusRoundIdentifier;
import org.hyperledger.besu.consensus.common.bft.RoundTimer;
import org.hyperledger.besu.consensus.common.bft.payload.SignedData;
import org.hyperledger.besu.consensus.qbft.messagewrappers.Commit;
import org.hyperledger.besu.consensus.qbft.messagewrappers.Prepare;
import org.hyperledger.besu.consensus.qbft.messagewrappers.Proposal;
import org.hyperledger.besu.consensus.qbft.network.QbftMessageTransmitter;
import org.hyperledger.besu.consensus.qbft.payload.MessageFactory;
import org.hyperledger.besu.consensus.qbft.payload.PreparePayload;
import org.hyperledger.besu.consensus.qbft.payload.RoundChangePayload;
import org.hyperledger.besu.crypto.SECPSignature;
import org.hyperledger.besu.cryptoservices.NodeKey;
import org.hyperledger.besu.datatypes.Hash;
import org.hyperledger.besu.ethereum.ProtocolContext;
import org.hyperledger.besu.ethereum.blockcreation.BlockCreator;
import org.hyperledger.besu.ethereum.chain.MinedBlockObserver;
import org.hyperledger.besu.ethereum.core.Block;
import org.hyperledger.besu.ethereum.core.BlockHeader;
import org.hyperledger.besu.ethereum.core.BlockImporter;
import org.hyperledger.besu.ethereum.mainnet.BlockImportResult;
import org.hyperledger.besu.ethereum.mainnet.HeaderValidationMode;
import org.hyperledger.besu.ethereum.mainnet.ProtocolSchedule;
import org.hyperledger.besu.plugin.services.securitymodule.SecurityModuleException;
import org.hyperledger.besu.util.Subscribers;

import java.util.List;
import java.util.Optional;

import org.slf4j.Logger;
import org.slf4j.LoggerFactory;

/** The Qbft round. */
public class QbftRound {

  private static final Logger LOG = LoggerFactory.getLogger(QbftRound.class);

  private final Subscribers<MinedBlockObserver> observers;

  /** The Round state. */
  protected final RoundState roundState;

  /** The Block creator. */
  protected final BlockCreator blockCreator;

  /** The Protocol context. */
  protected final ProtocolContext protocolContext;
  /** The Protocol schedule. */
  protected final ProtocolSchedule protocolSchedule;

<<<<<<< HEAD
=======
  /** The Protocol schedule. */
  protected final ProtocolSchedule protocolSchedule;

>>>>>>> b6a26c42
  private final NodeKey nodeKey;
  private final MessageFactory messageFactory; // used only to create stored local msgs
  private final QbftMessageTransmitter transmitter;

  /** The Bft extra data codec. */
  protected final BftExtraDataCodec bftExtraDataCodec;

  /**
   * Instantiates a new Qbft round.
   *
   * @param roundState the round state
   * @param blockCreator the block creator
   * @param protocolContext the protocol context
   * @param protocolSchedule the protocol schedule
   * @param observers the observers
   * @param nodeKey the node key
   * @param messageFactory the message factory
   * @param transmitter the transmitter
   * @param roundTimer the round timer
   * @param bftExtraDataCodec the bft extra data codec
   */
  public QbftRound(
      final RoundState roundState,
      final BlockCreator blockCreator,
      final ProtocolContext protocolContext,
      final ProtocolSchedule protocolSchedule,
      final Subscribers<MinedBlockObserver> observers,
      final NodeKey nodeKey,
      final MessageFactory messageFactory,
      final QbftMessageTransmitter transmitter,
      final RoundTimer roundTimer,
      final BftExtraDataCodec bftExtraDataCodec) {
    this.roundState = roundState;
    this.blockCreator = blockCreator;
    this.protocolContext = protocolContext;
    this.protocolSchedule = protocolSchedule;
    this.observers = observers;
    this.nodeKey = nodeKey;
    this.messageFactory = messageFactory;
    this.transmitter = transmitter;
    this.bftExtraDataCodec = bftExtraDataCodec;

    roundTimer.startTimer(getRoundIdentifier());
  }

  /**
   * Gets round identifier.
   *
   * @return the round identifier
   */
  public ConsensusRoundIdentifier getRoundIdentifier() {
    return roundState.getRoundIdentifier();
  }

  /**
   * Create and send proposal message.
   *
   * @param headerTimeStampSeconds the header time stamp seconds
   */
  public void createAndSendProposalMessage(final long headerTimeStampSeconds) {
    LOG.debug("Creating proposed block. round={}", roundState.getRoundIdentifier());
    final Block block = blockCreator.createBlock(headerTimeStampSeconds).getBlock();

    LOG.trace("Creating proposed block blockHeader={}", block.getHeader());
    updateStateWithProposalAndTransmit(block, emptyList(), emptyList());
  }

  /**
   * Start round with.
   *
   * @param roundChangeArtifacts the round change artifacts
   * @param headerTimestamp the header timestamp
   */
  public void startRoundWith(
      final RoundChangeArtifacts roundChangeArtifacts, final long headerTimestamp) {
    final Optional<PreparedCertificate> bestPreparedCertificate =
        roundChangeArtifacts.getBestPreparedPeer();

    final Block blockToPublish;
    if (bestPreparedCertificate.isEmpty()) {
      LOG.debug("Sending proposal with new block. round={}", roundState.getRoundIdentifier());
      blockToPublish = blockCreator.createBlock(headerTimestamp).getBlock();
    } else {
      LOG.debug(
          "Sending proposal from PreparedCertificate. round={}", roundState.getRoundIdentifier());
      blockToPublish = bestPreparedCertificate.get().getBlock();
    }

    updateStateWithProposalAndTransmit(
        blockToPublish,
        roundChangeArtifacts.getRoundChanges(),
        bestPreparedCertificate.map(PreparedCertificate::getPrepares).orElse(emptyList()));
  }

  /**
   * Update state with proposal and transmit.
   *
   * @param block the block
   * @param roundChanges the round changes
   * @param prepares the prepares
   */
  protected void updateStateWithProposalAndTransmit(
      final Block block,
      final List<SignedData<RoundChangePayload>> roundChanges,
      final List<SignedData<PreparePayload>> prepares) {
    final Proposal proposal;
    try {
      proposal = messageFactory.createProposal(getRoundIdentifier(), block, roundChanges, prepares);
    } catch (final SecurityModuleException e) {
      LOG.warn("Failed to create a signed Proposal, waiting for next round.", e);
      return;
    }

    transmitter.multicastProposal(
        proposal.getRoundIdentifier(),
        proposal.getSignedPayload().getPayload().getProposedBlock(),
        roundChanges,
        prepares);
    updateStateWithProposedBlock(proposal);
    sendPrepare(block);
  }

  /**
   * Handle proposal message.
   *
   * @param msg the msg
   */
  public void handleProposalMessage(final Proposal msg) {
    LOG.debug(
        "Received a proposal message. round={}. author={}",
        roundState.getRoundIdentifier(),
        msg.getAuthor());
    final Block block = msg.getSignedPayload().getPayload().getProposedBlock();
    if (updateStateWithProposedBlock(msg)) {
      sendPrepare(block);
    }
  }

  private void sendPrepare(final Block block) {
    LOG.debug("Sending prepare message. round={}", roundState.getRoundIdentifier());
    try {
      final Prepare localPrepareMessage =
          messageFactory.createPrepare(getRoundIdentifier(), block.getHash());
      peerIsPrepared(localPrepareMessage);
      transmitter.multicastPrepare(
          localPrepareMessage.getRoundIdentifier(), localPrepareMessage.getDigest());
    } catch (final SecurityModuleException e) {
      LOG.warn("Failed to create a signed Prepare; {}", e.getMessage());
    }
  }

  /**
   * Handle prepare message.
   *
   * @param msg the msg
   */
  public void handlePrepareMessage(final Prepare msg) {
    LOG.debug(
        "Received a prepare message. round={}. author={}",
        roundState.getRoundIdentifier(),
        msg.getAuthor());
    peerIsPrepared(msg);
  }

  /**
   * Handle commit message.
   *
   * @param msg the msg
   */
  public void handleCommitMessage(final Commit msg) {
    LOG.debug(
        "Received a commit message. round={}. author={}",
        roundState.getRoundIdentifier(),
        msg.getAuthor());
    peerIsCommitted(msg);
  }

  /**
   * Construct prepared certificate.
   *
   * @return the optional PreparedCertificate
   */
  public Optional<PreparedCertificate> constructPreparedCertificate() {
    return roundState.constructPreparedCertificate();
  }

  private boolean updateStateWithProposedBlock(final Proposal msg) {
    final boolean wasPrepared = roundState.isPrepared();
    final boolean wasCommitted = roundState.isCommitted();
    final boolean blockAccepted = roundState.setProposedBlock(msg);

    if (blockAccepted) {
      final Block block = roundState.getProposedBlock().get();
      final SECPSignature commitSeal;
      try {
        commitSeal = createCommitSeal(block);
      } catch (final SecurityModuleException e) {
        LOG.warn("Failed to construct commit seal; {}", e.getMessage());
        return true;
      }

      // There are times handling a proposed block is enough to enter prepared.
      if (wasPrepared != roundState.isPrepared()) {
        LOG.debug("Sending commit message. round={}", roundState.getRoundIdentifier());
        transmitter.multicastCommit(getRoundIdentifier(), block.getHash(), commitSeal);
      }

      // can automatically add _our_ commit message to the roundState
      // cannot create a prepare message here, as it may be _our_ proposal, and thus we cannot also
      // prepare
      try {
        final Commit localCommitMessage =
            messageFactory.createCommit(
                roundState.getRoundIdentifier(), msg.getBlock().getHash(), commitSeal);
        roundState.addCommitMessage(localCommitMessage);
      } catch (final SecurityModuleException e) {
        LOG.warn("Failed to create signed Commit message; {}", e.getMessage());
        return true;
      }

      // It is possible sufficient commit seals are now available and the block should be imported
      if (wasCommitted != roundState.isCommitted()) {
        importBlockToChain();
      }
    }

    return blockAccepted;
  }

  private void peerIsPrepared(final Prepare msg) {
    final boolean wasPrepared = roundState.isPrepared();
    roundState.addPrepareMessage(msg);
    if (wasPrepared != roundState.isPrepared()) {
      LOG.debug("Sending commit message. round={}", roundState.getRoundIdentifier());
      final Block block = roundState.getProposedBlock().get();
      try {
        transmitter.multicastCommit(getRoundIdentifier(), block.getHash(), createCommitSeal(block));
        // Note: the local-node's commit message was added to RoundState on block acceptance
        // and thus does not need to be done again here.
      } catch (final SecurityModuleException e) {
        LOG.warn("Failed to construct a commit seal: {}", e.getMessage());
      }
    }
  }

  private void peerIsCommitted(final Commit msg) {
    final boolean wasCommitted = roundState.isCommitted();
    roundState.addCommitMessage(msg);
    if (wasCommitted != roundState.isCommitted()) {
      importBlockToChain();
    }
  }

  private void importBlockToChain() {

    final Block blockToImport =
        BftHelpers.createSealedBlock(
            bftExtraDataCodec,
            roundState.getProposedBlock().get(),
            roundState.getRoundIdentifier().getRoundNumber(),
            roundState.getCommitSeals());

    final long blockNumber = blockToImport.getHeader().getNumber();
    final BftExtraData extraData = bftExtraDataCodec.decode(blockToImport.getHeader());
    if (getRoundIdentifier().getRoundNumber() > 0) {
      LOG.info(
          "Importing proposed block to chain. round={}, hash={}",
          getRoundIdentifier(),
          blockToImport.getHash());
    } else {
      LOG.debug(
          "Importing proposed block to chain. round={}, hash={}",
          getRoundIdentifier(),
          blockToImport.getHash());
    }

    LOG.trace("Importing proposed block with extraData={}", extraData);
    final BlockImporter blockImporter =
        protocolSchedule.getByBlockHeader(blockToImport.getHeader()).getBlockImporter();
    final BlockImportResult result =
        blockImporter.importBlock(protocolContext, blockToImport, HeaderValidationMode.FULL);
    if (!result.isImported()) {
      LOG.error(
          "Failed to import proposed block to chain. block={} extraData={} blockHeader={}",
          blockNumber,
          extraData,
          blockToImport.getHeader());
    } else {
      notifyNewBlockListeners(blockToImport);
    }
  }

  private SECPSignature createCommitSeal(final Block block) {
    final Block commitBlock = createCommitBlock(block);
    final BlockHeader proposedHeader = commitBlock.getHeader();
    final BftExtraData extraData = bftExtraDataCodec.decode(proposedHeader);
    final Hash commitHash =
        new BftBlockHashing(bftExtraDataCodec)
            .calculateDataHashForCommittedSeal(proposedHeader, extraData);
    return nodeKey.sign(commitHash);
  }

  private Block createCommitBlock(final Block block) {
    final BftBlockInterface bftBlockInterface =
        protocolContext.getConsensusContext(BftContext.class).getBlockInterface();
    return bftBlockInterface.replaceRoundInBlock(
        block,
        getRoundIdentifier().getRoundNumber(),
        BftBlockHeaderFunctions.forCommittedSeal(bftExtraDataCodec));
  }

  private void notifyNewBlockListeners(final Block block) {
    observers.forEach(obs -> obs.blockMined(block));
  }
}<|MERGE_RESOLUTION|>--- conflicted
+++ resolved
@@ -69,15 +69,10 @@
 
   /** The Protocol context. */
   protected final ProtocolContext protocolContext;
+
   /** The Protocol schedule. */
   protected final ProtocolSchedule protocolSchedule;
 
-<<<<<<< HEAD
-=======
-  /** The Protocol schedule. */
-  protected final ProtocolSchedule protocolSchedule;
-
->>>>>>> b6a26c42
   private final NodeKey nodeKey;
   private final MessageFactory messageFactory; // used only to create stored local msgs
   private final QbftMessageTransmitter transmitter;
