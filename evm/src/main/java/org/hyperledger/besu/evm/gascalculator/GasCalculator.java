/*
 * Copyright contributors to Hyperledger Besu
 *
 * Licensed under the Apache License, Version 2.0 (the "License"); you may not use this file except in compliance with
 * the License. You may obtain a copy of the License at
 *
 * http://www.apache.org/licenses/LICENSE-2.0
 *
 * Unless required by applicable law or agreed to in writing, software distributed under the License is distributed on
 * an "AS IS" BASIS, WITHOUT WARRANTIES OR CONDITIONS OF ANY KIND, either express or implied. See the License for the
 * specific language governing permissions and limitations under the License.
 *
 * SPDX-License-Identifier: Apache-2.0
 */
package org.hyperledger.besu.evm.gascalculator;

import org.hyperledger.besu.datatypes.AccessListEntry;
import org.hyperledger.besu.datatypes.Address;
import org.hyperledger.besu.datatypes.Wei;
import org.hyperledger.besu.evm.Code;
import org.hyperledger.besu.evm.account.Account;
import org.hyperledger.besu.evm.frame.MessageFrame;
import org.hyperledger.besu.evm.operation.BalanceOperation;
import org.hyperledger.besu.evm.operation.BlockHashOperation;
import org.hyperledger.besu.evm.operation.ExpOperation;
import org.hyperledger.besu.evm.operation.ExtCodeCopyOperation;
import org.hyperledger.besu.evm.operation.ExtCodeHashOperation;
import org.hyperledger.besu.evm.operation.ExtCodeSizeOperation;
import org.hyperledger.besu.evm.operation.JumpDestOperation;
import org.hyperledger.besu.evm.operation.Keccak256Operation;
import org.hyperledger.besu.evm.operation.LogOperation;
import org.hyperledger.besu.evm.operation.MLoadOperation;
import org.hyperledger.besu.evm.operation.MStore8Operation;
import org.hyperledger.besu.evm.operation.MStoreOperation;
import org.hyperledger.besu.evm.operation.SLoadOperation;
import org.hyperledger.besu.evm.operation.SelfDestructOperation;
import org.hyperledger.besu.evm.precompile.ECRECPrecompiledContract;
import org.hyperledger.besu.evm.precompile.IDPrecompiledContract;
import org.hyperledger.besu.evm.precompile.RIPEMD160PrecompiledContract;
import org.hyperledger.besu.evm.precompile.SHA256PrecompiledContract;
import org.hyperledger.besu.evm.processor.AbstractMessageProcessor;

import java.util.List;
import java.util.function.Supplier;

import org.apache.tuweni.bytes.Bytes;
import org.apache.tuweni.units.bigints.UInt256;

/**
 * Provides various gas cost lookups and calculations used during block processing.
 *
 * <p>The {@code GasCalculator} is meant to encapsulate all Gas-related calculations except for the
 * following "safe" operations:
 *
 * <ul>
 *   <li><b>Operation Gas Deductions:</b> Deducting the operation's gas cost from the VM's current
 *       message frame because the
 * </ul>
 */
public interface GasCalculator {

  // Precompiled Contract Gas Calculations

  /**
   * Returns the gas cost to execute the {@link IDPrecompiledContract}.
   *
   * @param input The input to the ID precompiled contract
   * @return the gas cost to execute the ID precompiled contract
   */
  long idPrecompiledContractGasCost(Bytes input);

  /**
   * Returns the gas cost to execute the {@link ECRECPrecompiledContract}.
   *
   * @return the gas cost to execute the ECREC precompiled contract
   */
  long getEcrecPrecompiledContractGasCost();

  /**
   * Returns the gas cost to execute the {@link SHA256PrecompiledContract}.
   *
   * @param input The input to the SHA256 precompiled contract
   * @return the gas cost to execute the SHA256 precompiled contract
   */
  long sha256PrecompiledContractGasCost(Bytes input);

  /**
   * Returns the gas cost to execute the {@link RIPEMD160PrecompiledContract}.
   *
   * @param input The input to the RIPEMD160 precompiled contract
   * @return the gas cost to execute the RIPEMD160 precompiled contract
   */
  long ripemd160PrecompiledContractGasCost(Bytes input);

  // Gas Tier Lookups

  /**
   * Returns the gas cost for the zero gas tier.
   *
   * @return the gas cost for the zero gas tier
   */
  long getZeroTierGasCost();

  /**
   * Returns the gas cost for the very low gas tier.
   *
   * @return the gas cost for the very low gas tier
   */
  long getVeryLowTierGasCost();

  /**
   * Returns the gas cost for the low gas tier.
   *
   * @return the gas cost for the low gas tier
   */
  long getLowTierGasCost();

  /**
   * Returns the gas cost for the base gas tier.
   *
   * @return the gas cost for the base gas tier
   */
  long getBaseTierGasCost();

  /**
   * Returns the gas cost for the mid gas tier.
   *
   * @return the gas cost for the mid gas tier
   */
  long getMidTierGasCost();

  /**
   * Returns the gas cost for the high gas tier.
   *
   * @return the gas cost for the high gas tier
   */
  long getHighTierGasCost();

  // Call/Create Operation Calculations

  /**
   * Returns the base gas cost to execute a call operation.
   *
   * @return the base gas cost to execute a call operation
   */
  long callOperationBaseGasCost();

  /**
   * Returns the gas cost for one of the various CALL operations.
   *
   * @param frame The current frame
   * @param stipend The gas stipend being provided by the CALL caller
   * @param inputDataOffset The offset in memory to retrieve the CALL input data
   * @param inputDataLength The CALL input data length
   * @param outputDataOffset The offset in memory to place the CALL output data
   * @param outputDataLength The CALL output data length
   * @param transferValue The wei being transferred
   * @param recipient The CALL recipient (may be null if self destructed or new)
   * @param contract The address of the recipient (never null)
   * @return The gas cost for the CALL operation
   * @deprecated use the variant with the `accountIsWarm` parameter.
   */
  @Deprecated(since = "24.2.0", forRemoval = true)
  default long callOperationGasCost(
      final MessageFrame frame,
      final long stipend,
      final long inputDataOffset,
      final long inputDataLength,
      final long outputDataOffset,
      final long outputDataLength,
      final Wei transferValue,
      final Account recipient,
      final Address contract) {
    return callOperationGasCost(
        frame,
        stipend,
        inputDataOffset,
        inputDataLength,
        outputDataOffset,
        outputDataLength,
        transferValue,
        recipient,
        contract,
        true);
  }

  /**
   * Returns the gas cost for one of the various CALL operations.
   *
   * @param frame The current frame
   * @param stipend The gas stipend being provided by the CALL caller
   * @param inputDataOffset The offset in memory to retrieve the CALL input data
   * @param inputDataLength The CALL input data length
   * @param outputDataOffset The offset in memory to place the CALL output data
   * @param outputDataLength The CALL output data length
   * @param transferValue The wei being transferred
   * @param recipient The CALL recipient (may be null if self destructed or new)
   * @param contract The address of the recipient (never null)
   * @param accountIsWarm The address of the contract is "warm" as per EIP-2929
   * @return The gas cost for the CALL operation
   */
  long callOperationGasCost(
      MessageFrame frame,
      long stipend,
      long inputDataOffset,
      long inputDataLength,
      long outputDataOffset,
      long outputDataLength,
      Wei transferValue,
      Account recipient,
      Address contract,
      boolean accountIsWarm);

  /**
   * Gets additional call stipend.
   *
   * @return the additional call stipend
   */
  long getAdditionalCallStipend();

  /**
   * Returns the amount of gas parent will provide its child CALL.
   *
   * @param frame The current frame
   * @param stipend The gas stipend being provided by the CALL caller
   * @param transfersValue Whether call transfers any wei
   * @return the amount of gas parent will provide its child CALL
   */
  long gasAvailableForChildCall(MessageFrame frame, long stipend, boolean transfersValue);

  /**
   * Returns the amount of gas the CREATE operation will consume.
   *
   * @param frame The current frame
   * @return the amount of gas the CREATE operation will consume
   * @deprecated Compose the operation cost from {@link #txCreateCost()}, {@link
   *     #memoryExpansionGasCost(MessageFrame, long, long)}, and {@link #initcodeCost(int)}
   */
  @Deprecated(since = "24.4.1", forRemoval = true)
  long createOperationGasCost(MessageFrame frame);

  /**
   * Returns the amount of gas the CREATE2 operation will consume.
   *
   * @param frame The current frame
   * @return the amount of gas the CREATE2 operation will consume
   * @deprecated Compose the operation cost from {@link #txCreateCost()}, {@link
   *     #memoryExpansionGasCost(MessageFrame, long, long)}, {@link #createKeccakCost(int)}, and
   *     {@link #initcodeCost(int)}
   */
  @Deprecated(since = "24.4.1", forRemoval = true)
  long create2OperationGasCost(MessageFrame frame);

  /**
<<<<<<< HEAD
   * Returns the amount of gas the EOFCREATE operation will consume.
   *
   * @param initCode the raw bytes of the initcode
   * @return the amount of gas the EOFCREATE operation will consume
   */
  default long eofCreateOperationGasCost(final Code initCode) {
    throw new UnsupportedOperationException(
        "EOFCREATE operation not supported by " + getClass().getSimpleName());
  }
=======
   * Returns the base create cost, or TX_CREATE_COST as defined in the execution specs
   *
   * @return the TX_CREATE value for this gas schedule
   */
  long txCreateCost();

  /**
   * For Creates that need to hash the initcode, this is the gas cost for such hashing
   *
   * @param initCodeLength length of the init code, in bytes
   * @return gas cost to charge for hashing
   */
  long createKeccakCost(int initCodeLength);

  /**
   * The cost of a create operation's initcode charge. This is just the initcode cost, separate from
   * the operation base cost and initcode hashing cost.
   *
   * @param initCodeLength Number of bytes in the initcode
   * @return the gas cost for the create initcode
   */
  long initcodeCost(final int initCodeLength);
>>>>>>> 50d88313

  /**
   * Returns the amount of gas parent will provide its child CREATE.
   *
   * @param stipend The gas stipend being provided by the CREATE caller
   * @return the amount of gas parent will provide its child CREATE
   */
  long gasAvailableForChildCreate(long stipend);

  // Re-used Operation Calculations

  /**
   * Returns the amount of gas consumed by the data copy operation.
   *
   * @param frame The current frame
   * @param offset The offset in memory to copy the data to
   * @param length The length of the data being copied into memory
   * @return the amount of gas consumed by the data copy operation
   */
  long dataCopyOperationGasCost(MessageFrame frame, long offset, long length);

  /**
   * Returns the cost of expanding memory for the specified access.
   *
   * @param frame The current frame
   * @param offset The offset in memory where the access occurs
   * @param length the length of the memory access
   * @return The gas required to expand memory for the specified access
   */
  long memoryExpansionGasCost(MessageFrame frame, long offset, long length);

  // Specific Non-call Operation Calculations

  /**
   * Returns the cost for executing a {@link BalanceOperation}.
   *
   * @return the cost for executing the balance operation
   */
  long getBalanceOperationGasCost();

  /**
   * Returns the cost for executing a {@link BlockHashOperation}.
   *
   * @return the cost for executing the block hash operation
   */
  long getBlockHashOperationGasCost();

  /**
   * Returns the cost for executing a {@link ExpOperation}.
   *
   * @param numBytes The number of bytes for the exponent parameter
   * @return the cost for executing the exp operation
   */
  long expOperationGasCost(int numBytes);

  /**
   * Returns the cost for executing a {@link ExtCodeCopyOperation}.
   *
   * @param frame The current frame
   * @param offset The offset in memory to external code copy the data to
   * @param length The length of the code being copied into memory
   * @return the cost for executing the external code size operation
   */
  long extCodeCopyOperationGasCost(MessageFrame frame, long offset, long length);

  /**
   * Returns the cost for executing a {@link ExtCodeHashOperation}.
   *
   * @return the cost for executing the external code hash operation
   */
  long extCodeHashOperationGasCost();

  /**
   * Returns the cost for executing a {@link ExtCodeSizeOperation}.
   *
   * @return the cost for executing the external code size operation
   */
  long getExtCodeSizeOperationGasCost();

  /**
   * Returns the cost for executing a {@link JumpDestOperation}.
   *
   * @return the cost for executing the jump destination operation
   */
  long getJumpDestOperationGasCost();

  /**
   * Returns the cost for executing a {@link LogOperation}.
   *
   * @param frame The current frame
   * @param dataOffset The offset in memory where the log data exists
   * @param dataLength The length of the log data to read from memory
   * @param numTopics The number of topics in the log
   * @return the cost for executing the external code size operation
   */
  long logOperationGasCost(MessageFrame frame, long dataOffset, long dataLength, int numTopics);

  /**
   * Returns the cost for executing a {@link MLoadOperation}.
   *
   * @param frame The current frame
   * @param offset The offset in memory where the access takes place
   * @return the cost for executing the memory load operation
   */
  long mLoadOperationGasCost(MessageFrame frame, long offset);

  /**
   * Returns the cost for executing a {@link MStoreOperation}.
   *
   * @param frame The current frame
   * @param offset The offset in memory where the access takes place
   * @return the cost for executing the memory store operation
   */
  long mStoreOperationGasCost(MessageFrame frame, long offset);

  /**
   * Returns the cost for executing a {@link MStore8Operation}.
   *
   * @param frame The current frame
   * @param offset The offset in memory where the access takes place
   * @return the cost for executing the memory byte store operation
   */
  long mStore8OperationGasCost(MessageFrame frame, long offset);

  /**
   * Returns the cost for executing a {@link SelfDestructOperation}.
   *
   * @param recipient The recipient of the self destructed inheritance (may be null)
   * @param inheritance The amount the recipient will receive
   * @return the cost for executing the self destruct operation
   */
  long selfDestructOperationGasCost(Account recipient, Wei inheritance);

  /**
   * Returns the cost for executing a {@link Keccak256Operation}.
   *
   * @param frame The current frame
   * @param offset The offset in memory where the data to be hashed exists
   * @param length The hashed data length
   * @return the cost for executing the memory byte store operation
   */
  long keccak256OperationGasCost(MessageFrame frame, long offset, long length);

  /**
   * Returns the cost for executing a {@link SLoadOperation}.
   *
   * @return the cost for executing the storage load operation
   */
  long getSloadOperationGasCost();

  /**
   * Returns the cost for an SSTORE operation.
   *
   * @param newValue the new value to be stored
   * @param currentValue the supplier of the current value
   * @param originalValue the supplier of the original value
   * @return the gas cost for the SSTORE operation
   */
  long calculateStorageCost(
      UInt256 newValue, Supplier<UInt256> currentValue, Supplier<UInt256> originalValue);

  /**
   * Returns the refund amount for an SSTORE operation.
   *
   * @param newValue the new value to be stored
   * @param currentValue the supplier of the current value
   * @param originalValue the supplier of the original value
   * @return the gas refund for the SSTORE operation
   */
  long calculateStorageRefundAmount(
      UInt256 newValue, Supplier<UInt256> currentValue, Supplier<UInt256> originalValue);

  /**
   * Returns the refund amount for deleting an account in a {@link SelfDestructOperation}.
   *
   * @return the refund amount for deleting an account in a self destruct operation
   */
  long getSelfDestructRefundAmount();

  /**
   * Returns the cost of a SLOAD to a storage slot not previously loaded in the TX context.
   *
   * @return the cost of a SLOAD to a storage slot not previously loaded in the TX context.
   */
  default long getColdSloadCost() {
    return 0L;
  }

  /**
   * Returns the cost to access an account not previously accessed in the TX context.
   *
   * @return the cost to access an account not previously accessed in the TX context.
   */
  default long getColdAccountAccessCost() {
    return 0L;
  }

  /**
   * Returns the cost of a SLOAD to a storage slot that has previously been loaded in the TX
   * context.
   *
   * @return the cost of a SLOAD to a storage slot that has previously been loaded in the TX
   *     context.
   */
  default long getWarmStorageReadCost() {
    return 0L;
  }

  /**
   * For the purposes of this gas calculator, is this address a precompile?
   *
   * @param address the address to test for being a precompile
   * @return true if it is a precompile.
   */
  default boolean isPrecompile(final Address address) {
    return false;
  }

  /**
   * Mod exp gas cost.
   *
   * @param input the input
   * @return the long
   */
  default long modExpGasCost(final Bytes input) {
    return 0L;
  }

  /**
   * Returns the cost for a {@link AbstractMessageProcessor} to deposit the code in storage
   *
   * @param codeSize The size of the code in bytes
   * @return the code deposit cost
   */
  long codeDepositGasCost(int codeSize);

  /**
   * Returns the intrinsic gas cost of a transaction payload, i.e. the cost deriving from its
   * encoded binary representation when stored on-chain.
   *
   * @param transactionPayload The encoded transaction, as bytes
   * @param isContractCreate Is this transaction a contract creation transaction?
   * @return the transaction's intrinsic gas cost
   */
  long transactionIntrinsicGasCost(Bytes transactionPayload, boolean isContractCreate);

  /**
   * Returns the gas cost of the explicitly declared access list.
   *
   * @param accessListEntries The access list entries
   * @return the access list's gas cost
   */
  default long accessListGasCost(final List<AccessListEntry> accessListEntries) {
    return accessListGasCost(
        accessListEntries.size(),
        accessListEntries.stream().mapToInt(e -> e.storageKeys().size()).sum());
  }

  /**
   * Returns the gas cost of the explicitly declared access list.
   *
   * @param addresses The count of addresses accessed
   * @param storageSlots The count of storage slots accessed
   * @return the access list's gas cost
   */
  default long accessListGasCost(final int addresses, final int storageSlots) {
    return 0L;
  }

  /**
   * A measure of the maximum amount of refunded gas a transaction will be credited with.
   *
   * @return the quotient of the equation `txGasCost / refundQuotient`.
   */
  default long getMaxRefundQuotient() {
    return 2;
  }

  /**
   * Maximum Cost of a Transaction of a certain length.
   *
   * @param size the length of the transaction, in bytes
   * @return the maximum gas cost
   */
  // what would be the gas for a PMT with hash of all non-zeros
  long getMaximumTransactionCost(int size);

  /**
   * Minimum gas cost of a transaction.
   *
   * @return the minimum gas cost
   */
  long getMinimumTransactionCost();

  /**
   * Returns the cost of a loading from Transient Storage
   *
   * @return the cost of a TLOAD from a storage slot
   */
  default long getTransientLoadOperationGasCost() {
    return 0L;
  }

  /**
   * Returns the cost of a storing to Transient Storage
   *
   * @return the cost of a TSTORE to a storage slot
   */
  default long getTransientStoreOperationGasCost() {
    return 0L;
  }

  /**
   * Return the gas cost given the number of blobs
   *
   * @param blobCount the number of blobs
   * @return the total gas cost
   */
  default long blobGasCost(final int blobCount) {
    return 0L;
  }

  /**
   * Compute the new value for the excess blob gas, given the parent value and the count of new
   * blobs
   *
   * @param parentExcessBlobGas excess blob gas from the parent
   * @param newBlobs count of new blobs
   * @return the new excess blob gas value
   */
  default long computeExcessBlobGas(final long parentExcessBlobGas, final int newBlobs) {
    return 0L;
  }

  /**
   * Compute the new value for the excess blob gas, given the parent value and the blob gas used
   *
   * @param parentExcessBlobGas excess blob gas from the parent
   * @param blobGasUsed blob gas used
   * @return the new excess blob gas value
   */
  default long computeExcessBlobGas(final long parentExcessBlobGas, final long blobGasUsed) {
    return 0L;
  }
}<|MERGE_RESOLUTION|>--- conflicted
+++ resolved
@@ -17,7 +17,6 @@
 import org.hyperledger.besu.datatypes.AccessListEntry;
 import org.hyperledger.besu.datatypes.Address;
 import org.hyperledger.besu.datatypes.Wei;
-import org.hyperledger.besu.evm.Code;
 import org.hyperledger.besu.evm.account.Account;
 import org.hyperledger.besu.evm.frame.MessageFrame;
 import org.hyperledger.besu.evm.operation.BalanceOperation;
@@ -252,17 +251,6 @@
   long create2OperationGasCost(MessageFrame frame);
 
   /**
-<<<<<<< HEAD
-   * Returns the amount of gas the EOFCREATE operation will consume.
-   *
-   * @param initCode the raw bytes of the initcode
-   * @return the amount of gas the EOFCREATE operation will consume
-   */
-  default long eofCreateOperationGasCost(final Code initCode) {
-    throw new UnsupportedOperationException(
-        "EOFCREATE operation not supported by " + getClass().getSimpleName());
-  }
-=======
    * Returns the base create cost, or TX_CREATE_COST as defined in the execution specs
    *
    * @return the TX_CREATE value for this gas schedule
@@ -285,7 +273,6 @@
    * @return the gas cost for the create initcode
    */
   long initcodeCost(final int initCodeLength);
->>>>>>> 50d88313
 
   /**
    * Returns the amount of gas parent will provide its child CREATE.
