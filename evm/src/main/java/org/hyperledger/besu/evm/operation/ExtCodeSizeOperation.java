/*
 * Copyright ConsenSys AG.
 *
 * Licensed under the Apache License, Version 2.0 (the "License"); you may not use this file except in compliance with
 * the License. You may obtain a copy of the License at
 *
 * http://www.apache.org/licenses/LICENSE-2.0
 *
 * Unless required by applicable law or agreed to in writing, software distributed under the License is distributed on
 * an "AS IS" BASIS, WITHOUT WARRANTIES OR CONDITIONS OF ANY KIND, either express or implied. See the License for the
 * specific language governing permissions and limitations under the License.
 *
 * SPDX-License-Identifier: Apache-2.0
 */
package org.hyperledger.besu.evm.operation;

import org.hyperledger.besu.datatypes.Address;
import org.hyperledger.besu.evm.EVM;
import org.hyperledger.besu.evm.account.Account;
import org.hyperledger.besu.evm.frame.ExceptionalHaltReason;
import org.hyperledger.besu.evm.frame.MessageFrame;
import org.hyperledger.besu.evm.gascalculator.GasCalculator;
import org.hyperledger.besu.evm.internal.OverflowException;
import org.hyperledger.besu.evm.internal.UnderflowException;
import org.hyperledger.besu.evm.internal.Words;

import java.util.Optional;

import org.apache.tuweni.bytes.Bytes;

/** The Ext code size operation. */
public class ExtCodeSizeOperation extends AbstractOperation {

  /**
   * Instantiates a new Ext code size operation.
   *
   * @param gasCalculator the gas calculator
   */
  public ExtCodeSizeOperation(final GasCalculator gasCalculator) {
    super(0x3B, "EXTCODESIZE", 1, 1, gasCalculator);
  }

  /**
   * Cost of Ext code size operation.
   *
   * @param accountIsWarm the account is warm
   * @return the long
   */
  protected long cost(
      final boolean accountIsWarm, final MessageFrame frame, final Optional<Address> maybeAddress) {
<<<<<<< HEAD
    return gasCalculator().getExtCodeSizeOperationGasCost(frame, maybeAddress)
        + (accountIsWarm
            ? gasCalculator().getWarmStorageReadCost()
            : gasCalculator().getColdAccountAccessCost());
=======
    return gasCalculator().getExtCodeSizeOperationGasCost(frame, accountIsWarm, maybeAddress);
>>>>>>> 87dfbcd7
  }

  @Override
  public OperationResult execute(final MessageFrame frame, final EVM evm) {
    final Address address;
    try {
      address = Words.toAddress(frame.popStackItem());
    } catch (final UnderflowException ufe) {
      return new OperationResult(
          cost(true, frame, Optional.empty()), ExceptionalHaltReason.INSUFFICIENT_STACK_ITEMS);
    }
    try {
      final boolean accountIsWarm =
          frame.warmUpAddress(address) || gasCalculator().isPrecompile(address);
      final long cost = cost(accountIsWarm, frame, Optional.of(address));
      if (frame.getRemainingGas() < cost) {
        return new OperationResult(cost, ExceptionalHaltReason.INSUFFICIENT_GAS);
      } else {
        final Account account = frame.getWorldUpdater().get(address);
        frame.pushStackItem(
            account == null ? Bytes.EMPTY : Words.intBytes(account.getCode().size()));
        return new OperationResult(cost, null);
      }
    } catch (final OverflowException ofe) {
      return new OperationResult(
          cost(true, frame, Optional.of(address)), ExceptionalHaltReason.TOO_MANY_STACK_ITEMS);
    }
  }
}<|MERGE_RESOLUTION|>--- conflicted
+++ resolved
@@ -48,14 +48,7 @@
    */
   protected long cost(
       final boolean accountIsWarm, final MessageFrame frame, final Optional<Address> maybeAddress) {
-<<<<<<< HEAD
-    return gasCalculator().getExtCodeSizeOperationGasCost(frame, maybeAddress)
-        + (accountIsWarm
-            ? gasCalculator().getWarmStorageReadCost()
-            : gasCalculator().getColdAccountAccessCost());
-=======
     return gasCalculator().getExtCodeSizeOperationGasCost(frame, accountIsWarm, maybeAddress);
->>>>>>> 87dfbcd7
   }
 
   @Override
