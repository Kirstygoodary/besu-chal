--- conflicted
+++ resolved
@@ -252,10 +252,6 @@
     final BlockHeader blockHeader = referenceTestEnv.updateFromParentValues(protocolSpec);
     final MainnetTransactionProcessor processor = protocolSpec.getTransactionProcessor();
     final WorldUpdater worldStateUpdater = worldState.updater();
-<<<<<<< HEAD
-
-=======
->>>>>>> 690a2ea8
     final Wei blobGasPrice =
         protocolSpec
             .getFeeMarket()
