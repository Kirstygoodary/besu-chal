--- conflicted
+++ resolved
@@ -391,6 +391,16 @@
    * Returns the cost for executing a {@link ExtCodeCopyOperation}.
    *
    * @param frame The current frame
+   * @param memOffset The offset in memory to external code copy the data to
+   * @param readSize The length of the code being copied into memory
+   * @return the cost for executing the external code size operation
+   */
+  long extCodeCopyOperationGasCost(MessageFrame frame, long memOffset, long readSize);
+
+  /**
+   * Returns the cost for executing a {@link ExtCodeCopyOperation}.
+   *
+   * @param frame The current frame
    * @param address The address to use for the gas cost computation
    * @param accountIsWarm true to add warm storage read cost, false to add cold account access cost
    * @param memOffset The offset in memory to external code copy the data to
@@ -401,12 +411,12 @@
    */
   long extCodeCopyOperationGasCost(
       MessageFrame frame,
-      final Address address,
-      final boolean accountIsWarm,
+      Address address,
+      boolean accountIsWarm,
       long memOffset,
       long codeOffset,
       long readSize,
-      final long codeSize);
+      long codeSize);
 
   /**
    * Returns the cost for executing a {@link ExtCodeHashOperation}.
@@ -710,7 +720,6 @@
   default long computeExcessBlobGas(final long parentExcessBlobGas, final long blobGasUsed) {
     return 0L;
   }
-<<<<<<< HEAD
 
   /**
    * Compute access events cost of a transaction
@@ -725,23 +734,7 @@
     return 0L;
   }
 
-  /**
-   * Returns the gas cost of validating an auth commitment for an AUTHCALL
-   *
-   * @param frame the current frame, with memory to be read from
-   * @param offset start of memory read
-   * @param length amount of memory read
-   * @param authority address to check for warmup
-   * @return total gas cost for the operation
-   */
-  default long authOperationGasCost(
-      final MessageFrame frame, final long offset, final long length, final Address authority) {
-    return 0L;
-  }
-
   default AccessWitness newAccessWitness() {
     return new NoopAccessWitness();
   }
-=======
->>>>>>> cfc3e76d
 }