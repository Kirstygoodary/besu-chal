/*
 * Copyright Hyperledger Besu Contributors.
 *
 * Licensed under the Apache License, Version 2.0 (the "License"); you may not use this file except in compliance with
 * the License. You may obtain a copy of the License at
 *
 * http://www.apache.org/licenses/LICENSE-2.0
 *
 * Unless required by applicable law or agreed to in writing, software distributed under the License is distributed on
 * an "AS IS" BASIS, WITHOUT WARRANTIES OR CONDITIONS OF ANY KIND, either express or implied. See the License for the
 * specific language governing permissions and limitations under the License.
 *
 * SPDX-License-Identifier: Apache-2.0
 *
 */

package org.hyperledger.besu.ethereum.trie.bonsai;

import static org.hyperledger.besu.ethereum.trie.bonsai.cache.CachedWorldStorageManager.RETAINED_LAYERS;

import org.hyperledger.besu.datatypes.Address;
import org.hyperledger.besu.datatypes.Hash;
import org.hyperledger.besu.ethereum.chain.Blockchain;
import org.hyperledger.besu.ethereum.core.BlockHeader;
import org.hyperledger.besu.ethereum.core.MutableWorldState;
import org.hyperledger.besu.ethereum.proof.WorldStateProof;
import org.hyperledger.besu.ethereum.proof.WorldStateProofProvider;
import org.hyperledger.besu.ethereum.rlp.RLP;
import org.hyperledger.besu.ethereum.trie.MerkleTrieException;
import org.hyperledger.besu.ethereum.trie.bonsai.cache.CachedMerkleTrieLoader;
import org.hyperledger.besu.ethereum.trie.bonsai.cache.CachedWorldStorageManager;
import org.hyperledger.besu.ethereum.trie.bonsai.storage.BonsaiWorldStateKeyValueStorage;
import org.hyperledger.besu.ethereum.trie.bonsai.trielog.TrieLogManager;
import org.hyperledger.besu.ethereum.trie.bonsai.trielog.TrieLogPruner;
import org.hyperledger.besu.ethereum.trie.bonsai.worldview.BonsaiWorldState;
import org.hyperledger.besu.ethereum.trie.bonsai.worldview.BonsaiWorldStateUpdateAccumulator;
import org.hyperledger.besu.ethereum.trie.patricia.StoredMerklePatriciaTrie;
import org.hyperledger.besu.ethereum.worldstate.StateTrieAccountValue;
import org.hyperledger.besu.ethereum.worldstate.WorldStateArchive;
import org.hyperledger.besu.ethereum.worldstate.WorldStateStorageCoordinator;
import org.hyperledger.besu.evm.internal.EvmConfiguration;
import org.hyperledger.besu.evm.worldstate.WorldState;
import org.hyperledger.besu.plugin.BesuContext;
import org.hyperledger.besu.plugin.services.trielogs.TrieLog;

import java.util.ArrayList;
import java.util.HashSet;
import java.util.List;
import java.util.Optional;
import java.util.Set;
import java.util.function.Function;

import com.google.common.annotations.VisibleForTesting;
import org.apache.tuweni.bytes.Bytes;
import org.apache.tuweni.units.bigints.UInt256;
import org.slf4j.Logger;
import org.slf4j.LoggerFactory;

public class BonsaiWorldStateProvider implements WorldStateArchive {

  private static final Logger LOG = LoggerFactory.getLogger(BonsaiWorldStateProvider.class);

  private final Blockchain blockchain;

  private final CachedWorldStorageManager cachedWorldStorageManager;
  private final TrieLogManager trieLogManager;
  private final BonsaiWorldState persistedState;
  private final BonsaiWorldStateKeyValueStorage worldStateKeyValueStorage;
  private final CachedMerkleTrieLoader cachedMerkleTrieLoader;

  public BonsaiWorldStateProvider(
      final BonsaiWorldStateKeyValueStorage worldStateKeyValueStorage,
      final Blockchain blockchain,
      final Optional<Long> maxLayersToLoad,
      final CachedMerkleTrieLoader cachedMerkleTrieLoader,
      final BesuContext pluginContext,
      final EvmConfiguration evmConfiguration,
      final TrieLogPruner trieLogPruner) {

<<<<<<< HEAD
    this.worldStateKeyValueStorage = worldStateKeyValueStorage;
    this.cachedWorldStorageManager =
        new CachedWorldStorageManager(this, worldStateKeyValueStorage, metricsSystem);
=======
    this.cachedWorldStorageManager = new CachedWorldStorageManager(this, worldStateStorage);
>>>>>>> 958a0723
    // TODO: de-dup constructors
    this.trieLogManager =
        new TrieLogManager(
            blockchain,
            worldStateKeyValueStorage,
            maxLayersToLoad.orElse(RETAINED_LAYERS),
            pluginContext,
            trieLogPruner);
    this.blockchain = blockchain;
    this.cachedMerkleTrieLoader = cachedMerkleTrieLoader;
    this.persistedState = new BonsaiWorldState(this, worldStateKeyValueStorage, evmConfiguration);
    blockchain
        .getBlockHeader(persistedState.getWorldStateBlockHash())
        .ifPresent(
            blockHeader ->
                this.cachedWorldStorageManager.addCachedLayer(
                    blockHeader, persistedState.getWorldStateRootHash(), persistedState));
  }

  @VisibleForTesting
  BonsaiWorldStateProvider(
      final CachedWorldStorageManager cachedWorldStorageManager,
      final TrieLogManager trieLogManager,
      final BonsaiWorldStateKeyValueStorage worldStateKeyValueStorage,
      final Blockchain blockchain,
      final CachedMerkleTrieLoader cachedMerkleTrieLoader,
      final EvmConfiguration evmConfiguration) {
    this.cachedWorldStorageManager = cachedWorldStorageManager;
    this.trieLogManager = trieLogManager;
    this.blockchain = blockchain;
    this.worldStateKeyValueStorage = worldStateKeyValueStorage;
    this.persistedState = new BonsaiWorldState(this, worldStateKeyValueStorage, evmConfiguration);
    this.cachedMerkleTrieLoader = cachedMerkleTrieLoader;
    blockchain
        .getBlockHeader(persistedState.getWorldStateBlockHash())
        .ifPresent(
            blockHeader ->
                this.cachedWorldStorageManager.addCachedLayer(
                    blockHeader, persistedState.getWorldStateRootHash(), persistedState));
  }

  @Override
  public Optional<WorldState> get(final Hash rootHash, final Hash blockHash) {
    return cachedWorldStorageManager
        .getWorldState(blockHash)
        .or(
            () -> {
              if (blockHash.equals(persistedState.blockHash())) {
                return Optional.of(persistedState);
              } else {
                return Optional.empty();
              }
            })
        .map(WorldState.class::cast);
  }

  @Override
  public boolean isWorldStateAvailable(final Hash rootHash, final Hash blockHash) {
    return cachedWorldStorageManager.containWorldStateStorage(blockHash)
        || persistedState.blockHash().equals(blockHash)
        || worldStateKeyValueStorage.isWorldStateAvailable(rootHash, blockHash);
  }

  @Override
  public Optional<MutableWorldState> getMutable(
      final BlockHeader blockHeader, final boolean shouldPersistState) {
    if (shouldPersistState) {
      return getMutable(blockHeader.getStateRoot(), blockHeader.getHash());
    } else {
      final BlockHeader chainHeadBlockHeader = blockchain.getChainHeadHeader();
      if (chainHeadBlockHeader.getNumber() - blockHeader.getNumber()
          >= trieLogManager.getMaxLayersToLoad()) {
        LOG.warn(
            "Exceeded the limit of back layers that can be loaded ({})",
            trieLogManager.getMaxLayersToLoad());
        return Optional.empty();
      }
      return cachedWorldStorageManager
          .getWorldState(blockHeader.getHash())
          .or(() -> cachedWorldStorageManager.getNearestWorldState(blockHeader))
          .or(() -> cachedWorldStorageManager.getHeadWorldState(blockchain::getBlockHeader))
          .flatMap(
              bonsaiWorldState ->
                  rollMutableStateToBlockHash(bonsaiWorldState, blockHeader.getHash()))
          .map(MutableWorldState::freeze);
    }
  }

  @Override
  public synchronized Optional<MutableWorldState> getMutable(
      final Hash rootHash, final Hash blockHash) {
    return rollMutableStateToBlockHash(persistedState, blockHash);
  }

  Optional<MutableWorldState> rollMutableStateToBlockHash(
      final BonsaiWorldState mutableState, final Hash blockHash) {
    if (blockHash.equals(mutableState.blockHash())) {
      return Optional.of(mutableState);
    } else {
      try {

        final Optional<BlockHeader> maybePersistedHeader =
            blockchain.getBlockHeader(mutableState.blockHash()).map(BlockHeader.class::cast);

        final List<TrieLog> rollBacks = new ArrayList<>();
        final List<TrieLog> rollForwards = new ArrayList<>();
        if (maybePersistedHeader.isEmpty()) {
          trieLogManager.getTrieLogLayer(mutableState.blockHash()).ifPresent(rollBacks::add);
        } else {
          BlockHeader targetHeader = blockchain.getBlockHeader(blockHash).get();
          BlockHeader persistedHeader = maybePersistedHeader.get();
          // roll back from persisted to even with target
          Hash persistedBlockHash = persistedHeader.getBlockHash();
          while (persistedHeader.getNumber() > targetHeader.getNumber()) {
            LOG.debug("Rollback {}", persistedBlockHash);
            rollBacks.add(trieLogManager.getTrieLogLayer(persistedBlockHash).get());
            persistedHeader = blockchain.getBlockHeader(persistedHeader.getParentHash()).get();
            persistedBlockHash = persistedHeader.getBlockHash();
          }
          // roll forward to target
          Hash targetBlockHash = targetHeader.getBlockHash();
          while (persistedHeader.getNumber() < targetHeader.getNumber()) {
            LOG.debug("Rollforward {}", targetBlockHash);
            rollForwards.add(trieLogManager.getTrieLogLayer(targetBlockHash).get());
            targetHeader = blockchain.getBlockHeader(targetHeader.getParentHash()).get();
            targetBlockHash = targetHeader.getBlockHash();
          }

          // roll back in tandem until we hit a shared state
          while (!persistedBlockHash.equals(targetBlockHash)) {
            LOG.debug("Paired Rollback {}", persistedBlockHash);
            LOG.debug("Paired Rollforward {}", targetBlockHash);
            rollForwards.add(trieLogManager.getTrieLogLayer(targetBlockHash).get());
            targetHeader = blockchain.getBlockHeader(targetHeader.getParentHash()).get();

            rollBacks.add(trieLogManager.getTrieLogLayer(persistedBlockHash).get());
            persistedHeader = blockchain.getBlockHeader(persistedHeader.getParentHash()).get();

            targetBlockHash = targetHeader.getBlockHash();
            persistedBlockHash = persistedHeader.getBlockHash();
          }
        }

        // attempt the state rolling
        final BonsaiWorldStateUpdateAccumulator bonsaiUpdater =
            (BonsaiWorldStateUpdateAccumulator) mutableState.updater();
        try {
          for (final TrieLog rollBack : rollBacks) {
            LOG.debug("Attempting Rollback of {}", rollBack.getBlockHash());
            bonsaiUpdater.rollBack(rollBack);
          }
          for (int i = rollForwards.size() - 1; i >= 0; i--) {
            final var forward = rollForwards.get(i);
            LOG.debug("Attempting Rollforward of {}", rollForwards.get(i).getBlockHash());
            bonsaiUpdater.rollForward(forward);
          }
          bonsaiUpdater.commit();

          mutableState.persist(blockchain.getBlockHeader(blockHash).get());

          LOG.debug(
              "Archive rolling finished, {} now at {}",
              mutableState.getWorldStateStorage().getClass().getSimpleName(),
              blockHash);
          return Optional.of(mutableState);
        } catch (final MerkleTrieException re) {
          // need to throw to trigger the heal
          throw re;
        } catch (final Exception e) {
          // if we fail we must clean up the updater
          bonsaiUpdater.reset();
          LOG.debug(
              "State rolling failed on "
                  + mutableState.getWorldStateStorage().getClass().getSimpleName()
                  + " for block hash "
                  + blockHash,
              e);

          return Optional.empty();
        }
      } catch (final RuntimeException re) {
        LOG.info("Archive rolling failed for block hash " + blockHash, re);
        if (re instanceof MerkleTrieException) {
          // need to throw to trigger the heal
          throw re;
        }
        throw new MerkleTrieException(
            "invalid", Optional.of(Address.ZERO), Hash.EMPTY, Bytes.EMPTY);
      }
    }
  }

  public CachedMerkleTrieLoader getCachedMerkleTrieLoader() {
    return cachedMerkleTrieLoader;
  }

  @Override
  public MutableWorldState getMutable() {
    return persistedState;
  }

  /**
   * Prepares the state healing process for a given address and location. It prepares the state
   * healing, including retrieving data from storage, identifying invalid slots or nodes, removing
   * account and slot from the state trie, and committing the changes. Finally, it downgrades the
   * world state storage to partial flat database mode.
   */
  public void prepareStateHealing(final Address address, final Bytes location) {
    final Set<Bytes> keysToDelete = new HashSet<>();
    final BonsaiWorldStateKeyValueStorage.Updater updater = worldStateKeyValueStorage.updater();
    final Hash accountHash = address.addressHash();
    final StoredMerklePatriciaTrie<Bytes, Bytes> accountTrie =
        new StoredMerklePatriciaTrie<>(
            (l, h) -> {
              final Optional<Bytes> node = worldStateKeyValueStorage.getAccountStateTrieNode(l, h);
              if (node.isPresent()) {
                keysToDelete.add(l);
              }
              return node;
            },
            persistedState.getWorldStateRootHash(),
            Function.identity(),
            Function.identity());
    try {
      accountTrie
          .get(accountHash)
          .map(RLP::input)
          .map(StateTrieAccountValue::readFrom)
          .ifPresent(
              account -> {
                final StoredMerklePatriciaTrie<Bytes, Bytes> storageTrie =
                    new StoredMerklePatriciaTrie<>(
                        (l, h) -> {
                          Optional<Bytes> node =
                              worldStateKeyValueStorage.getAccountStorageTrieNode(
                                  accountHash, l, h);
                          if (node.isPresent()) {
                            keysToDelete.add(Bytes.concatenate(accountHash, l));
                          }
                          return node;
                        },
                        account.getStorageRoot(),
                        Function.identity(),
                        Function.identity());
                try {
                  storageTrie.getPath(location);
                } catch (Exception eA) {
                  LOG.warn("Invalid slot found for account {} at location {}", address, location);
                  // ignore
                }
              });
    } catch (Exception eA) {
      LOG.warn("Invalid node for account {} at location {}", address, location);
      // ignore
    }
    keysToDelete.forEach(bytes -> updater.removeAccountStateTrieNode(bytes));
    updater.commit();

    worldStateKeyValueStorage.downgradeToPartialFlatDbMode();
  }

  public TrieLogManager getTrieLogManager() {
    return trieLogManager;
  }

  public CachedWorldStorageManager getCachedWorldStorageManager() {
    return cachedWorldStorageManager;
  }

  @Override
  public void resetArchiveStateTo(final BlockHeader blockHeader) {
    persistedState.resetWorldStateTo(blockHeader);
    this.cachedWorldStorageManager.reset();
    this.cachedWorldStorageManager.addCachedLayer(
        blockHeader, persistedState.getWorldStateRootHash(), persistedState);
  }

  @Override
  public <U> Optional<U> getAccountProof(
      final BlockHeader blockHeader,
      final Address accountAddress,
      final List<UInt256> accountStorageKeys,
      final Function<Optional<WorldStateProof>, ? extends Optional<U>> mapper) {
    try (BonsaiWorldState ws = (BonsaiWorldState) getMutable(blockHeader, false).orElse(null)) {
      if (ws != null) {
        final WorldStateProofProvider worldStateProofProvider =
            new WorldStateProofProvider(
                new WorldStateStorageCoordinator(ws.getWorldStateStorage()));
        return mapper.apply(
            worldStateProofProvider.getAccountProof(
                ws.getWorldStateRootHash(), accountAddress, accountStorageKeys));
      }
    } catch (Exception ex) {
      LOG.error("failed proof query for " + blockHeader.getBlockHash().toShortHexString(), ex);
    }
    return Optional.empty();
  }

  @Override
  public Optional<Bytes> getNodeData(final Hash hash) {
    return Optional.empty();
  }

  @Override
  public void close() {
    try {
      worldStateKeyValueStorage.close();
    } catch (Exception e) {
      // no op
    }
  }
}<|MERGE_RESOLUTION|>--- conflicted
+++ resolved
@@ -77,13 +77,9 @@
       final EvmConfiguration evmConfiguration,
       final TrieLogPruner trieLogPruner) {
 
-<<<<<<< HEAD
     this.worldStateKeyValueStorage = worldStateKeyValueStorage;
-    this.cachedWorldStorageManager =
-        new CachedWorldStorageManager(this, worldStateKeyValueStorage, metricsSystem);
-=======
-    this.cachedWorldStorageManager = new CachedWorldStorageManager(this, worldStateStorage);
->>>>>>> 958a0723
+    this.cachedWorldStorageManager = new CachedWorldStorageManager(this, worldStateKeyValueStorage);
+
     // TODO: de-dup constructors
     this.trieLogManager =
         new TrieLogManager(
