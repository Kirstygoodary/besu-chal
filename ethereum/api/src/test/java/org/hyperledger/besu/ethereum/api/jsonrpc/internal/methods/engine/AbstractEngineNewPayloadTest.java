--- conflicted
+++ resolved
@@ -404,11 +404,7 @@
 
   protected EnginePayloadParameter mockEnginePayload(
       final BlockHeader header, final List<String> txs) {
-<<<<<<< HEAD
-    return mockEnginePayload(header, txs, null, null, null, null);
-=======
     return mockEnginePayload(header, txs, null, null, null);
->>>>>>> b6a26c42
   }
 
   protected EnginePayloadParameter mockEnginePayload(
@@ -416,12 +412,8 @@
       final List<String> txs,
       final List<WithdrawalParameter> withdrawals,
       final List<DepositParameter> deposits,
-<<<<<<< HEAD
       final List<ValidatorExitParameter> exits,
       final ExecutionWitnessParameter executionWitness) {
-=======
-      final List<ValidatorExitParameter> exits) {
->>>>>>> b6a26c42
     return new EnginePayloadParameter(
         header.getHash(),
         header.getParentHash(),
@@ -441,12 +433,8 @@
         header.getBlobGasUsed().map(UnsignedLongParameter::new).orElse(null),
         header.getExcessBlobGas().map(BlobGas::toHexString).orElse(null),
         deposits,
-<<<<<<< HEAD
         exits,
         executionWitness);
-=======
-        exits);
->>>>>>> b6a26c42
   }
 
   protected BlockHeader setupValidPayload(
