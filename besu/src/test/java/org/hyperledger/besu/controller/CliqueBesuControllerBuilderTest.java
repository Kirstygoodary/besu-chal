/*
 * Copyright contributors to Hyperledger Besu.
 *
 * Licensed under the Apache License, Version 2.0 (the "License"); you may not use this file except in compliance with
 * the License. You may obtain a copy of the License at
 *
 * http://www.apache.org/licenses/LICENSE-2.0
 *
 * Unless required by applicable law or agreed to in writing, software distributed under the License is distributed on
 * an "AS IS" BASIS, WITHOUT WARRANTIES OR CONDITIONS OF ANY KIND, either express or implied. See the License for the
 * specific language governing permissions and limitations under the License.
 *
 * SPDX-License-Identifier: Apache-2.0
 */
package org.hyperledger.besu.controller;

import static org.assertj.core.api.Assertions.assertThat;
import static org.mockito.ArgumentMatchers.any;
import static org.mockito.Mockito.lenient;
import static org.mockito.Mockito.mock;
import static org.mockito.Mockito.when;

import org.hyperledger.besu.config.CheckpointConfigOptions;
import org.hyperledger.besu.config.GenesisConfigFile;
import org.hyperledger.besu.config.GenesisConfigOptions;
import org.hyperledger.besu.config.ImmutableCliqueConfigOptions;
import org.hyperledger.besu.config.TransitionsConfigOptions;
import org.hyperledger.besu.consensus.clique.CliqueBlockHeaderFunctions;
import org.hyperledger.besu.cryptoservices.NodeKey;
import org.hyperledger.besu.cryptoservices.NodeKeyUtils;
import org.hyperledger.besu.datatypes.Address;
import org.hyperledger.besu.datatypes.Hash;
import org.hyperledger.besu.datatypes.Wei;
import org.hyperledger.besu.ethereum.GasLimitCalculator;
import org.hyperledger.besu.ethereum.core.Block;
import org.hyperledger.besu.ethereum.core.BlockBody;
import org.hyperledger.besu.ethereum.core.BlockHeader;
import org.hyperledger.besu.ethereum.core.Difficulty;
import org.hyperledger.besu.ethereum.core.MiningParameters;
import org.hyperledger.besu.ethereum.core.PrivacyParameters;
import org.hyperledger.besu.ethereum.eth.EthProtocolConfiguration;
import org.hyperledger.besu.ethereum.eth.sync.SynchronizerConfiguration;
import org.hyperledger.besu.ethereum.eth.transactions.TransactionPoolConfiguration;
import org.hyperledger.besu.ethereum.mainnet.MainnetBlockHeaderFunctions;
import org.hyperledger.besu.ethereum.p2p.config.NetworkingConfiguration;
import org.hyperledger.besu.ethereum.storage.StorageProvider;
import org.hyperledger.besu.ethereum.storage.keyvalue.KeyValueStoragePrefixedKeyBlockchainStorage;
import org.hyperledger.besu.ethereum.storage.keyvalue.VariablesKeyValueStorage;
import org.hyperledger.besu.ethereum.trie.forest.storage.ForestWorldStateKeyValueStorage;
import org.hyperledger.besu.ethereum.worldstate.DataStorageConfiguration;
import org.hyperledger.besu.ethereum.worldstate.WorldStatePreimageStorage;
import org.hyperledger.besu.ethereum.worldstate.WorldStateStorageCoordinator;
import org.hyperledger.besu.evm.internal.EvmConfiguration;
import org.hyperledger.besu.evm.log.LogsBloomFilter;
import org.hyperledger.besu.metrics.ObservableMetricsSystem;
import org.hyperledger.besu.metrics.noop.NoOpMetricsSystem;
import org.hyperledger.besu.services.kvstore.InMemoryKeyValueStorage;

import java.math.BigInteger;
import java.nio.file.Path;
import java.time.Clock;
import java.util.List;

import com.fasterxml.jackson.core.JsonProcessingException;
import com.fasterxml.jackson.databind.ObjectMapper;
import com.fasterxml.jackson.databind.node.ObjectNode;
import com.google.common.collect.Range;
import org.apache.tuweni.bytes.Bytes;
import org.junit.jupiter.api.BeforeEach;
import org.junit.jupiter.api.Test;
import org.junit.jupiter.api.extension.ExtendWith;
import org.junit.jupiter.api.io.TempDir;
import org.mockito.Mock;
import org.mockito.junit.jupiter.MockitoExtension;

@ExtendWith(MockitoExtension.class)
public class CliqueBesuControllerBuilderTest {

  private BesuControllerBuilder cliqueBesuControllerBuilder;

  @Mock private GenesisConfigFile genesisConfigFile;
  @Mock private GenesisConfigOptions genesisConfigOptions;
  @Mock private SynchronizerConfiguration synchronizerConfiguration;
  @Mock private EthProtocolConfiguration ethProtocolConfiguration;
  @Mock private CheckpointConfigOptions checkpointConfigOptions;
  @Mock private PrivacyParameters privacyParameters;
  @Mock private Clock clock;
  @Mock private StorageProvider storageProvider;
  @Mock private GasLimitCalculator gasLimitCalculator;
  @Mock private WorldStatePreimageStorage worldStatePreimageStorage;
  private static final BigInteger networkId = BigInteger.ONE;
  private static final NodeKey nodeKey = NodeKeyUtils.generate();
  private final TransactionPoolConfiguration poolConfiguration =
      TransactionPoolConfiguration.DEFAULT;
  private final ObservableMetricsSystem observableMetricsSystem = new NoOpMetricsSystem();
  private final ObjectMapper objectMapper = new ObjectMapper();
  private final MiningParameters miningParameters = MiningParameters.newDefault();

  @TempDir Path tempDir;

  @BeforeEach
  public void setup() throws JsonProcessingException {
    // Clique Besu controller setup
    final ForestWorldStateKeyValueStorage worldStateKeyValueStorage =
        mock(ForestWorldStateKeyValueStorage.class);
    final WorldStateStorageCoordinator worldStateStorageCoordinator =
        new WorldStateStorageCoordinator(worldStateKeyValueStorage);

    lenient().when(genesisConfigFile.getParentHash()).thenReturn(Hash.ZERO.toHexString());
    lenient().when(genesisConfigFile.getDifficulty()).thenReturn(Bytes.of(0).toHexString());
    when(genesisConfigFile.getExtraData())
        .thenReturn(
            "0x0000000000000000000000000000000000000000000000000000000000000000b9b81ee349c3807e46bc71aa2632203c5b4620340000000000000000000000000000000000000000000000000000000000000000000000000000000000000000000000000000000000000000000000000000000000");
    lenient().when(genesisConfigFile.getMixHash()).thenReturn(Hash.ZERO.toHexString());
    lenient().when(genesisConfigFile.getNonce()).thenReturn(Long.toHexString(1));
    lenient().when(genesisConfigFile.getConfigOptions(any())).thenReturn(genesisConfigOptions);
    lenient().when(genesisConfigFile.getConfigOptions()).thenReturn(genesisConfigOptions);
    lenient().when(genesisConfigOptions.getCheckpointOptions()).thenReturn(checkpointConfigOptions);
    lenient()
        .when(storageProvider.createBlockchainStorage(any(), any(), any()))
        .thenReturn(
            new KeyValueStoragePrefixedKeyBlockchainStorage(
                new InMemoryKeyValueStorage(),
                new VariablesKeyValueStorage(new InMemoryKeyValueStorage()),
                new MainnetBlockHeaderFunctions(),
                false));
    lenient()
        .when(
            storageProvider.createWorldStateStorageCoordinator(
                DataStorageConfiguration.DEFAULT_FOREST_CONFIG))
        .thenReturn(worldStateStorageCoordinator);
    lenient().when(worldStateKeyValueStorage.isWorldStateAvailable(any())).thenReturn(true);
    lenient()
        .when(worldStateKeyValueStorage.updater())
        .thenReturn(mock(ForestWorldStateKeyValueStorage.Updater.class));
    lenient()
        .when(worldStatePreimageStorage.updater())
        .thenReturn(mock(WorldStatePreimageStorage.Updater.class));
    lenient()
        .when(storageProvider.createWorldStatePreimageStorage())
        .thenReturn(worldStatePreimageStorage);
    lenient().when(synchronizerConfiguration.getDownloaderParallelism()).thenReturn(1);
    lenient().when(synchronizerConfiguration.getTransactionsParallelism()).thenReturn(1);
    lenient().when(synchronizerConfiguration.getComputationParallelism()).thenReturn(1);

    lenient()
        .when(synchronizerConfiguration.getBlockPropagationRange())
        .thenReturn(Range.closed(1L, 2L));

    // clique prepForBuild setup
    lenient()
        .when(genesisConfigOptions.getCliqueConfigOptions())
        .thenReturn(
            ImmutableCliqueConfigOptions.builder()
                .epochLength(30)
                .createEmptyBlocks(true)
                .blockPeriodSeconds(1)
                .build());

    final var jsonTransitions =
        (ObjectNode)
            objectMapper.readTree(
                """
                    {"clique": [
                      {
                                "block": 2,
                                "blockperiodseconds": 2
                      }
                    ]}
                    """);

    lenient()
        .when(genesisConfigOptions.getTransitions())
        .thenReturn(new TransitionsConfigOptions(jsonTransitions));

    cliqueBesuControllerBuilder =
        new CliqueBesuControllerBuilder()
            .genesisConfigFile(genesisConfigFile)
            .synchronizerConfiguration(synchronizerConfiguration)
            .ethProtocolConfiguration(ethProtocolConfiguration)
            .networkId(networkId)
            .miningParameters(miningParameters)
            .metricsSystem(observableMetricsSystem)
            .privacyParameters(privacyParameters)
            .dataDirectory(tempDir)
            .clock(clock)
            .transactionPoolConfiguration(poolConfiguration)
            .dataStorageConfiguration(DataStorageConfiguration.DEFAULT_FOREST_CONFIG)
            .nodeKey(nodeKey)
            .storageProvider(storageProvider)
            .gasLimitCalculator(gasLimitCalculator)
            .evmConfiguration(EvmConfiguration.DEFAULT)
            .networkConfiguration(NetworkingConfiguration.create());
  }

  @Test
  public void miningParametersBlockPeriodSecondsIsUpdatedOnTransition() {
    final var besuController = cliqueBesuControllerBuilder.build();
    final var protocolContext = besuController.getProtocolContext();

    final BlockHeader header1 =
        new BlockHeader(
            protocolContext.getBlockchain().getChainHeadHash(),
            Hash.EMPTY_TRIE_HASH,
            Address.ZERO,
            Hash.EMPTY_TRIE_HASH,
            Hash.EMPTY_TRIE_HASH,
            Hash.EMPTY_TRIE_HASH,
            LogsBloomFilter.builder().build(),
            Difficulty.ONE,
            1,
            0,
            0,
            0,
            Bytes.EMPTY,
            Wei.ZERO,
            Hash.EMPTY,
            0,
            null,
            null,
            null,
            null,
            null,
<<<<<<< HEAD
            null,
            null,
=======
>>>>>>> 8df6bcad
            new CliqueBlockHeaderFunctions());
    final Block block1 = new Block(header1, BlockBody.empty());

    protocolContext.getBlockchain().appendBlock(block1, List.of());

    assertThat(miningParameters.getBlockPeriodSeconds()).isNotEmpty().hasValue(2);
    assertThat(miningParameters.getBlockTxsSelectionMaxTime()).isEqualTo(2000 * 75 / 100);
  }
}<|MERGE_RESOLUTION|>--- conflicted
+++ resolved
@@ -221,11 +221,7 @@
             null,
             null,
             null,
-<<<<<<< HEAD
-            null,
-            null,
-=======
->>>>>>> 8df6bcad
+            null,
             new CliqueBlockHeaderFunctions());
     final Block block1 = new Block(header1, BlockBody.empty());
 
