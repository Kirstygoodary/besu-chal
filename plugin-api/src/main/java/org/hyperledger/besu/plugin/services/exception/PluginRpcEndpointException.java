/*
 * Copyright Hyperledger Besu Contributors.
 *
 * Licensed under the Apache License, Version 2.0 (the "License"); you may not use this file except in compliance with
 * the License. You may obtain a copy of the License at
 *
 * http://www.apache.org/licenses/LICENSE-2.0
 *
 * Unless required by applicable law or agreed to in writing, software distributed under the License is distributed on
 * an "AS IS" BASIS, WITHOUT WARRANTIES OR CONDITIONS OF ANY KIND, either express or implied. See the License for the
 * specific language governing permissions and limitations under the License.
 *
 * SPDX-License-Identifier: Apache-2.0
 */
package org.hyperledger.besu.plugin.services.exception;

import org.hyperledger.besu.plugin.services.rpc.RpcMethodError;

/** Base exception class for problems encountered in the RpcEndpointService. */
public class PluginRpcEndpointException extends RuntimeException {
  /** The error */
  private final RpcMethodError rpcMethodError;
<<<<<<< HEAD
=======

>>>>>>> b6a26c42
  /** The data associated with the exception */
  private final String data;

  /**
   * Constructs a new PluginRpcEndpointException exception with the specified error.
   *
   * @param rpcMethodError the error.
   */
  public PluginRpcEndpointException(final RpcMethodError rpcMethodError) {
    this(rpcMethodError, null);
  }

  /**
   * Constructs a new PluginRpcEndpointException exception with the specified error and message.
   *
   * @param rpcMethodError the error.
   * @param data the data associated with the exception that could be parsed to extract more
   *     information to return in the error response.
   */
  public PluginRpcEndpointException(final RpcMethodError rpcMethodError, final String data) {
    this(rpcMethodError, data, null);
  }

  /**
   * Constructs a new PluginRpcEndpointException exception with the specified error, message and
   * cause.
   *
   * @param rpcMethodError the error.
   * @param data the data associated with the exception that could be parsed to extract more
   *     information to return in the error response.
   * @param cause the cause (which is saved for later retrieval by the {@link #getCause()} method).
   *     (A {@code null} value is permitted, and indicates that the cause is nonexistent or
   *     unknown.)
   */
  public PluginRpcEndpointException(
      final RpcMethodError rpcMethodError, final String data, final Throwable cause) {
    super(rpcMethodError.getMessage(), cause);
    this.rpcMethodError = rpcMethodError;
    this.data = data;
  }

  /**
   * Get the error
   *
   * @return the error
   */
  public RpcMethodError getRpcMethodError() {
    return rpcMethodError;
  }

  /**
   * Get the data associated with the exception
   *
   * @return data as string, could be null.
   */
  public String getData() {
    return data;
  }
}<|MERGE_RESOLUTION|>--- conflicted
+++ resolved
@@ -20,10 +20,7 @@
 public class PluginRpcEndpointException extends RuntimeException {
   /** The error */
   private final RpcMethodError rpcMethodError;
-<<<<<<< HEAD
-=======
 
->>>>>>> b6a26c42
   /** The data associated with the exception */
   private final String data;
 
