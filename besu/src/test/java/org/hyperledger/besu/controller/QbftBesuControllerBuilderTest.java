--- conflicted
+++ resolved
@@ -98,18 +98,13 @@
   @BeforeEach
   public void setup() {
     // besu controller setup
-<<<<<<< HEAD
     final ForestWorldStateKeyValueStorage worldStateKeyValueStorage =
         mock(ForestWorldStateKeyValueStorage.class);
     final WorldStateStorageCoordinator worldStateStorageCoordinator =
         new WorldStateStorageCoordinator(worldStateKeyValueStorage);
 
-    when(genesisConfigFile.getParentHash()).thenReturn(Hash.ZERO.toHexString());
-    when(genesisConfigFile.getDifficulty()).thenReturn(Bytes.of(0).toHexString());
-=======
     lenient().when(genesisConfigFile.getParentHash()).thenReturn(Hash.ZERO.toHexString());
     lenient().when(genesisConfigFile.getDifficulty()).thenReturn(Bytes.of(0).toHexString());
->>>>>>> 7f77d307
     when(genesisConfigFile.getExtraData()).thenReturn(Bytes.EMPTY.toHexString());
     lenient().when(genesisConfigFile.getMixHash()).thenReturn(Hash.ZERO.toHexString());
     lenient().when(genesisConfigFile.getNonce()).thenReturn(Long.toHexString(1));
@@ -123,22 +118,16 @@
                 new InMemoryKeyValueStorage(),
                 new VariablesKeyValueStorage(new InMemoryKeyValueStorage()),
                 new MainnetBlockHeaderFunctions()));
-<<<<<<< HEAD
-    when(storageProvider.createWorldStateStorageCoordinator(DataStorageFormat.FOREST))
+
+    lenient()
+        .when(storageProvider.createWorldStateStorageCoordinator(DataStorageFormat.FOREST))
         .thenReturn(worldStateStorageCoordinator);
-    when(worldStateKeyValueStorage.isWorldStateAvailable(any())).thenReturn(true);
-    when(worldStateStorageCoordinator.updater())
+    lenient().when(worldStateKeyValueStorage.isWorldStateAvailable(any())).thenReturn(true);
+    lenient()
+        .when(worldStateKeyValueStorage.updater())
         .thenReturn(mock(ForestWorldStateKeyValueStorage.Updater.class));
-    when(worldStatePreimageStorage.updater())
-=======
-    lenient()
-        .when(storageProvider.createWorldStateStorage(DataStorageFormat.FOREST))
-        .thenReturn(worldStateStorage);
-    lenient().when(worldStateStorage.isWorldStateAvailable(any(), any())).thenReturn(true);
-    lenient().when(worldStateStorage.updater()).thenReturn(mock(WorldStateStorage.Updater.class));
     lenient()
         .when(worldStatePreimageStorage.updater())
->>>>>>> 7f77d307
         .thenReturn(mock(WorldStatePreimageStorage.Updater.class));
     lenient()
         .when(storageProvider.createWorldStatePreimageStorage())
