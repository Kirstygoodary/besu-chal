/*
 * Copyright Hyperledger Besu Contributors.
 *
 * Licensed under the Apache License, Version 2.0 (the "License"); you may not use this file except in compliance with
 * the License. You may obtain a copy of the License at
 *
 * http://www.apache.org/licenses/LICENSE-2.0
 *
 * Unless required by applicable law or agreed to in writing, software distributed under the License is distributed on
 * an "AS IS" BASIS, WITHOUT WARRANTIES OR CONDITIONS OF ANY KIND, either express or implied. See the License for the
 * specific language governing permissions and limitations under the License.
 *
 * SPDX-License-Identifier: Apache-2.0
 */
package org.hyperledger.besu.ethereum.referencetests;

import org.hyperledger.besu.datatypes.Address;
import org.hyperledger.besu.datatypes.Hash;
import org.hyperledger.besu.ethereum.core.BlockHeader;
import org.hyperledger.besu.ethereum.core.InMemoryKeyValueStorageProvider;
<<<<<<< HEAD
import org.hyperledger.besu.ethereum.trie.diffbased.bonsai.cache.BonsaiCachedMerkleTrieLoader;
import org.hyperledger.besu.ethereum.trie.diffbased.bonsai.cache.BonsaiCachedWorldStorageManager;
import org.hyperledger.besu.ethereum.trie.diffbased.bonsai.storage.BonsaiPreImageProxy;
import org.hyperledger.besu.ethereum.trie.diffbased.bonsai.storage.BonsaiWorldStateKeyValueStorage;
import org.hyperledger.besu.ethereum.trie.diffbased.common.trielog.TrieLogAddedEvent;
import org.hyperledger.besu.ethereum.trie.diffbased.common.trielog.TrieLogManager;
import org.hyperledger.besu.ethereum.trie.diffbased.common.trielog.TrieLogPruner;
import org.hyperledger.besu.ethereum.trie.diffbased.bonsai.worldview.BonsaiWorldState;
import org.hyperledger.besu.ethereum.trie.diffbased.common.worldview.DiffBasedWorldState;
import org.hyperledger.besu.ethereum.trie.diffbased.common.worldview.accumulator.DiffBasedWorldStateUpdateAccumulator;
=======
import org.hyperledger.besu.ethereum.trie.bonsai.cache.CachedMerkleTrieLoader;
import org.hyperledger.besu.ethereum.trie.bonsai.cache.CachedWorldStorageManager;
import org.hyperledger.besu.ethereum.trie.bonsai.cache.NoOpCachedWorldStorageManager;
import org.hyperledger.besu.ethereum.trie.bonsai.storage.BonsaiPreImageProxy;
import org.hyperledger.besu.ethereum.trie.bonsai.storage.BonsaiWorldStateKeyValueStorage;
import org.hyperledger.besu.ethereum.trie.bonsai.storage.BonsaiWorldStateLayerStorage;
import org.hyperledger.besu.ethereum.trie.bonsai.trielog.TrieLogAddedEvent;
import org.hyperledger.besu.ethereum.trie.bonsai.trielog.TrieLogManager;
import org.hyperledger.besu.ethereum.trie.bonsai.worldview.BonsaiWorldState;
import org.hyperledger.besu.ethereum.trie.bonsai.worldview.BonsaiWorldStateUpdateAccumulator;
import org.hyperledger.besu.ethereum.worldstate.DataStorageConfiguration;
>>>>>>> 1ca33624
import org.hyperledger.besu.evm.internal.EvmConfiguration;
import org.hyperledger.besu.evm.worldstate.WorldUpdater;
import org.hyperledger.besu.metrics.ObservableMetricsSystem;
import org.hyperledger.besu.metrics.noop.NoOpMetricsSystem;
import org.hyperledger.besu.plugin.services.trielogs.TrieLog;

import java.util.Map;
import java.util.Optional;
import java.util.stream.Stream;

import com.fasterxml.jackson.annotation.JsonCreator;
import com.google.common.cache.Cache;
import com.google.common.cache.CacheBuilder;
import org.apache.tuweni.bytes.Bytes;
import org.apache.tuweni.bytes.Bytes32;

public class BonsaiReferenceTestWorldState extends BonsaiWorldState
    implements ReferenceTestWorldState {

  private final BonsaiReferenceTestWorldStateStorage refTestStorage;
  private final BonsaiPreImageProxy preImageProxy;
  private final EvmConfiguration evmConfiguration;

  protected BonsaiReferenceTestWorldState(
      final BonsaiReferenceTestWorldStateStorage worldStateKeyValueStorage,
      final BonsaiCachedMerkleTrieLoader cachedMerkleTrieLoader,
      final BonsaiCachedWorldStorageManager cachedWorldStorageManager,
      final TrieLogManager trieLogManager,
      final BonsaiPreImageProxy preImageProxy,
      final EvmConfiguration evmConfiguration) {
    super(
        worldStateKeyValueStorage,
        cachedMerkleTrieLoader,
        cachedWorldStorageManager,
        trieLogManager,
        evmConfiguration);
    this.refTestStorage = worldStateKeyValueStorage;
    this.preImageProxy = preImageProxy;
    this.evmConfiguration = evmConfiguration;
    setAccumulator(
        new BonsaiReferenceTestUpdateAccumulator(
            this,
            (addr, value) ->
                cachedMerkleTrieLoader.preLoadAccount(
                    getWorldStateStorage(), worldStateRootHash, addr),
            (addr, value) ->
                cachedMerkleTrieLoader.preLoadStorageSlot(getWorldStateStorage(), addr, value),
            preImageProxy,
            evmConfiguration));
  }

  @Override
  public ReferenceTestWorldState copy() {
    var layerCopy =
        new BonsaiReferenceTestWorldStateStorage(worldStateKeyValueStorage, preImageProxy);
    return new BonsaiReferenceTestWorldState(
        layerCopy,
        cachedMerkleTrieLoader,
        cachedWorldStorageManager,
        trieLogManager,
        preImageProxy,
        evmConfiguration);
  }

  /**
   * For reference tests world state root validation is handled in the harness, this stubs out the
   * behavior to always pass.
   *
   * @param calculatedStateRoot state root calculated during bonsai persist step.
   * @param header supplied reference test block header.
   */
  @Override
  protected void verifyWorldStateRoot(final Hash calculatedStateRoot, final BlockHeader header) {
    // The test harness validates the root hash, no need to validate in-line for reference test
  }

  @Override
  public void processExtraStateStorageFormatValidation(final BlockHeader blockHeader) {
    if (blockHeader != null) {
      final Hash parentStateRoot = getWorldStateRootHash();
      final BonsaiReferenceTestUpdateAccumulator originalUpdater =
          ((BonsaiReferenceTestUpdateAccumulator) updater()).createDetachedAccumulator();

      // validate trielog generation with persisted state
      validateStateRolling(parentStateRoot, originalUpdater, blockHeader, false);
      // validate trielog generation with frozen state
      validateStateRolling(parentStateRoot, originalUpdater, blockHeader, true);
    }
  }

  /**
   * TrieLog is an important part of Bonsai, so it's important to verify the generation of the
   * TrieLog by performing rollbacks and rollforwards.
   *
   * @param blockHeader header of the block to import
   */
  private void validateStateRolling(
      final Hash parentStateRoot,
      final BonsaiReferenceTestUpdateAccumulator originalUpdater,
      final BlockHeader blockHeader,
      final boolean isFrozenState) {
    // With Bonsai, a TrieLog is generated when the state is persisted. Therefore, we generate the
    // TrieLog by triggering a state persist in order to closely match the real case scenario.
    generateTrieLogFromState(blockHeader, originalUpdater, isFrozenState);
    final TrieLog trieLogFromFrozenState =
        trieLogManager
            .getTrieLogLayer(blockHeader.getBlockHash())
            .orElseThrow(() -> new RuntimeException("trielog not found during test"));
    // trying rollback rollfoward with frozen state
    validateTrieLog(parentStateRoot, blockHeader, trieLogFromFrozenState);
  }

  private void validateTrieLog(
      final Hash parentStateRoot, final BlockHeader blockHeader, final TrieLog trieLog) {

    try (var bonsaiWorldState = createBonsaiWorldState(false)) {
      BonsaiWorldStateUpdateAccumulator updaterForState =
          (BonsaiWorldStateUpdateAccumulator) bonsaiWorldState.updater();
      updaterForState.rollForward(trieLog);
      updaterForState.commit();
      bonsaiWorldState.persist(blockHeader);
      Hash generatedRootHash = bonsaiWorldState.rootHash();
      if (!bonsaiWorldState.rootHash().equals(blockHeader.getStateRoot())) {
        throw new RuntimeException(
            "state root becomes invalid following a rollForward %s != %s"
                .formatted(blockHeader.getStateRoot(), generatedRootHash));
      }

      updaterForState = (BonsaiWorldStateUpdateAccumulator) bonsaiWorldState.updater();
      updaterForState.rollBack(trieLog);
      updaterForState.commit();
      bonsaiWorldState.persist(null);
      generatedRootHash = bonsaiWorldState.rootHash();
      if (!bonsaiWorldState.rootHash().equals(parentStateRoot)) {
        throw new RuntimeException(
            "state root becomes invalid following a rollBackward %s != %s"
                .formatted(parentStateRoot, generatedRootHash));
      }
    }
  }

  private void generateTrieLogFromState(
      final BlockHeader blockHeader,
      final BonsaiReferenceTestUpdateAccumulator originalUpdater,
      final boolean isFrozen) {
    // generate trielog
    BonsaiReferenceTestUpdateAccumulator updaterForState =
        originalUpdater.createDetachedAccumulator();
    try (var bonsaiWorldState = createBonsaiWorldState(isFrozen)) {
      bonsaiWorldState.setAccumulator(updaterForState);
      updaterForState.commit();
      bonsaiWorldState.persist(blockHeader);
    }
  }

  private BonsaiWorldState createBonsaiWorldState(final boolean isFrozen) {
    BonsaiWorldState bonsaiWorldState =
        new BonsaiWorldState(
            new BonsaiWorldStateLayerStorage(worldStateKeyValueStorage),
            cachedMerkleTrieLoader,
            cachedWorldStorageManager,
            trieLogManager,
            evmConfiguration);
    if (isFrozen) {
      bonsaiWorldState.freeze(); // freeze state
    }
    return bonsaiWorldState;
  }

  @JsonCreator
  public static BonsaiReferenceTestWorldState create(
      final Map<String, ReferenceTestWorldState.AccountMock> accounts) {
    return create(accounts, EvmConfiguration.DEFAULT);
  }

  @JsonCreator
  public static BonsaiReferenceTestWorldState create(
      final Map<String, ReferenceTestWorldState.AccountMock> accounts,
      final EvmConfiguration evmConfiguration) {
    final ObservableMetricsSystem metricsSystem = new NoOpMetricsSystem();
<<<<<<< HEAD
    final BonsaiCachedMerkleTrieLoader cachedMerkleTrieLoader =
        new BonsaiCachedMerkleTrieLoader(metricsSystem);
    final TrieLogManager trieLogManager = new NoOpTrieLogManager();
=======
    final CachedMerkleTrieLoader cachedMerkleTrieLoader = new CachedMerkleTrieLoader(metricsSystem);
    final TrieLogManager trieLogManager = new ReferenceTestsInMemoryTrieLogManager();
>>>>>>> 1ca33624
    final BonsaiPreImageProxy preImageProxy =
        new BonsaiPreImageProxy.BonsaiReferenceTestPreImageProxy();

    final BonsaiWorldStateKeyValueStorage bonsaiWorldStateKeyValueStorage =
        new BonsaiWorldStateKeyValueStorage(
            new InMemoryKeyValueStorageProvider(),
            metricsSystem,
            DataStorageConfiguration.DEFAULT_CONFIG);

    final BonsaiReferenceTestWorldStateStorage worldStateKeyValueStorage =
        new BonsaiReferenceTestWorldStateStorage(bonsaiWorldStateKeyValueStorage, preImageProxy);

    final NoOpCachedWorldStorageManager noOpCachedWorldStorageManager =
        new NoOpCachedWorldStorageManager(bonsaiWorldStateKeyValueStorage);

    final BonsaiReferenceTestWorldState worldState =
        new BonsaiReferenceTestWorldState(
            worldStateKeyValueStorage,
            cachedMerkleTrieLoader,
            noOpCachedWorldStorageManager,
            trieLogManager,
            preImageProxy,
            evmConfiguration);

    final WorldUpdater updater = worldState.updater();
    for (final Map.Entry<String, ReferenceTestWorldState.AccountMock> entry : accounts.entrySet()) {
      ReferenceTestWorldState.insertAccount(
          updater, Address.fromHexString(entry.getKey()), entry.getValue());
    }
    updater.commit();
    return worldState;
  }

  @Override
  public Stream<StreamableAccount> streamAccounts(final Bytes32 startKeyHash, final int limit) {
    return this.refTestStorage.streamAccounts(this, startKeyHash, limit);
  }

<<<<<<< HEAD
  static class NoOpCachedWorldStorageManager extends BonsaiCachedWorldStorageManager {

    public NoOpCachedWorldStorageManager() {
      super(
          null,
          new BonsaiWorldStateKeyValueStorage(
              new InMemoryKeyValueStorageProvider(), new NoOpMetricsSystem()),
          new NoOpMetricsSystem());
    }

    @SuppressWarnings({"UnsynchronizedOverridesSynchronized", "squid:S3551"})
    @Override
    public void addCachedLayer(
        final BlockHeader blockHeader,
        final Hash worldStateRootHash,
        final DiffBasedWorldState<?> forWorldState) {
      // reference test world states are not cached
    }

    @Override
    public boolean containWorldStateStorage(final Hash blockHash) {
      return false;
    }

    @Override
    public Optional<DiffBasedWorldState<?>> getWorldState(final Hash blockHash) {
      return Optional.empty();
    }

    @Override
    public Optional<DiffBasedWorldState<?>> getNearestWorldState(final BlockHeader blockHeader) {
      return Optional.empty();
    }

    @Override
    public Optional<DiffBasedWorldState<?>> getHeadWorldState(
        final Function<Hash, Optional<BlockHeader>> hashBlockHeaderFunction) {
      return Optional.empty();
    }

    @Override
    public void reset() {
      // reference test world states are not re-used
    }
  }
=======
  static class ReferenceTestsInMemoryTrieLogManager extends TrieLogManager {
>>>>>>> 1ca33624

    private final Cache<Hash, byte[]> trieLogCache =
        CacheBuilder.newBuilder().maximumSize(5).build();

    public ReferenceTestsInMemoryTrieLogManager() {
      super(null, null, 0, null);
    }

    @Override
<<<<<<< HEAD
    public void saveTrieLog(
        final DiffBasedWorldStateUpdateAccumulator<?> localUpdater,
=======
    public synchronized void saveTrieLog(
        final BonsaiWorldStateUpdateAccumulator localUpdater,
>>>>>>> 1ca33624
        final Hash forWorldStateRootHash,
        final BlockHeader forBlockHeader,
        final DiffBasedWorldState<?> forWorldState) {
      // notify trie log added observers, synchronously
      TrieLog trieLog = trieLogFactory.create(localUpdater, forBlockHeader);
      trieLogCache.put(forBlockHeader.getHash(), trieLogFactory.serialize(trieLog));
      trieLogObservers.forEach(o -> o.onTrieLogAdded(new TrieLogAddedEvent(trieLog)));
    }

    @Override
    public long getMaxLayersToLoad() {
      return 0;
    }

    @Override
    public Optional<TrieLog> getTrieLogLayer(final Hash blockHash) {
      final byte[] trielog = trieLogCache.getIfPresent(blockHash);
      trieLogCache.invalidate(blockHash); // remove trielog from the cache
      return Optional.ofNullable(trieLogFactory.deserialize(trielog));
    }
  }

  @Override
  protected Hash hashAndSavePreImage(final Bytes value) {
    // by default do not save has preImages
    return preImageProxy.hashAndSavePreImage(value);
  }
}<|MERGE_RESOLUTION|>--- conflicted
+++ resolved
@@ -18,30 +18,19 @@
 import org.hyperledger.besu.datatypes.Hash;
 import org.hyperledger.besu.ethereum.core.BlockHeader;
 import org.hyperledger.besu.ethereum.core.InMemoryKeyValueStorageProvider;
-<<<<<<< HEAD
 import org.hyperledger.besu.ethereum.trie.diffbased.bonsai.cache.BonsaiCachedMerkleTrieLoader;
 import org.hyperledger.besu.ethereum.trie.diffbased.bonsai.cache.BonsaiCachedWorldStorageManager;
+import org.hyperledger.besu.ethereum.trie.diffbased.bonsai.cache.NoOpBonsaiCachedWorldStorageManager;
 import org.hyperledger.besu.ethereum.trie.diffbased.bonsai.storage.BonsaiPreImageProxy;
 import org.hyperledger.besu.ethereum.trie.diffbased.bonsai.storage.BonsaiWorldStateKeyValueStorage;
+import org.hyperledger.besu.ethereum.trie.diffbased.bonsai.storage.BonsaiWorldStateLayerStorage;
+import org.hyperledger.besu.ethereum.trie.diffbased.bonsai.worldview.BonsaiWorldState;
+import org.hyperledger.besu.ethereum.trie.diffbased.bonsai.worldview.BonsaiWorldStateUpdateAccumulator;
 import org.hyperledger.besu.ethereum.trie.diffbased.common.trielog.TrieLogAddedEvent;
 import org.hyperledger.besu.ethereum.trie.diffbased.common.trielog.TrieLogManager;
-import org.hyperledger.besu.ethereum.trie.diffbased.common.trielog.TrieLogPruner;
-import org.hyperledger.besu.ethereum.trie.diffbased.bonsai.worldview.BonsaiWorldState;
 import org.hyperledger.besu.ethereum.trie.diffbased.common.worldview.DiffBasedWorldState;
 import org.hyperledger.besu.ethereum.trie.diffbased.common.worldview.accumulator.DiffBasedWorldStateUpdateAccumulator;
-=======
-import org.hyperledger.besu.ethereum.trie.bonsai.cache.CachedMerkleTrieLoader;
-import org.hyperledger.besu.ethereum.trie.bonsai.cache.CachedWorldStorageManager;
-import org.hyperledger.besu.ethereum.trie.bonsai.cache.NoOpCachedWorldStorageManager;
-import org.hyperledger.besu.ethereum.trie.bonsai.storage.BonsaiPreImageProxy;
-import org.hyperledger.besu.ethereum.trie.bonsai.storage.BonsaiWorldStateKeyValueStorage;
-import org.hyperledger.besu.ethereum.trie.bonsai.storage.BonsaiWorldStateLayerStorage;
-import org.hyperledger.besu.ethereum.trie.bonsai.trielog.TrieLogAddedEvent;
-import org.hyperledger.besu.ethereum.trie.bonsai.trielog.TrieLogManager;
-import org.hyperledger.besu.ethereum.trie.bonsai.worldview.BonsaiWorldState;
-import org.hyperledger.besu.ethereum.trie.bonsai.worldview.BonsaiWorldStateUpdateAccumulator;
 import org.hyperledger.besu.ethereum.worldstate.DataStorageConfiguration;
->>>>>>> 1ca33624
 import org.hyperledger.besu.evm.internal.EvmConfiguration;
 import org.hyperledger.besu.evm.worldstate.WorldUpdater;
 import org.hyperledger.besu.metrics.ObservableMetricsSystem;
@@ -222,14 +211,11 @@
       final Map<String, ReferenceTestWorldState.AccountMock> accounts,
       final EvmConfiguration evmConfiguration) {
     final ObservableMetricsSystem metricsSystem = new NoOpMetricsSystem();
-<<<<<<< HEAD
+
     final BonsaiCachedMerkleTrieLoader cachedMerkleTrieLoader =
         new BonsaiCachedMerkleTrieLoader(metricsSystem);
-    final TrieLogManager trieLogManager = new NoOpTrieLogManager();
-=======
-    final CachedMerkleTrieLoader cachedMerkleTrieLoader = new CachedMerkleTrieLoader(metricsSystem);
     final TrieLogManager trieLogManager = new ReferenceTestsInMemoryTrieLogManager();
->>>>>>> 1ca33624
+
     final BonsaiPreImageProxy preImageProxy =
         new BonsaiPreImageProxy.BonsaiReferenceTestPreImageProxy();
 
@@ -242,8 +228,8 @@
     final BonsaiReferenceTestWorldStateStorage worldStateKeyValueStorage =
         new BonsaiReferenceTestWorldStateStorage(bonsaiWorldStateKeyValueStorage, preImageProxy);
 
-    final NoOpCachedWorldStorageManager noOpCachedWorldStorageManager =
-        new NoOpCachedWorldStorageManager(bonsaiWorldStateKeyValueStorage);
+    final NoOpBonsaiCachedWorldStorageManager noOpCachedWorldStorageManager =
+        new NoOpBonsaiCachedWorldStorageManager(bonsaiWorldStateKeyValueStorage);
 
     final BonsaiReferenceTestWorldState worldState =
         new BonsaiReferenceTestWorldState(
@@ -268,55 +254,7 @@
     return this.refTestStorage.streamAccounts(this, startKeyHash, limit);
   }
 
-<<<<<<< HEAD
-  static class NoOpCachedWorldStorageManager extends BonsaiCachedWorldStorageManager {
-
-    public NoOpCachedWorldStorageManager() {
-      super(
-          null,
-          new BonsaiWorldStateKeyValueStorage(
-              new InMemoryKeyValueStorageProvider(), new NoOpMetricsSystem()),
-          new NoOpMetricsSystem());
-    }
-
-    @SuppressWarnings({"UnsynchronizedOverridesSynchronized", "squid:S3551"})
-    @Override
-    public void addCachedLayer(
-        final BlockHeader blockHeader,
-        final Hash worldStateRootHash,
-        final DiffBasedWorldState<?> forWorldState) {
-      // reference test world states are not cached
-    }
-
-    @Override
-    public boolean containWorldStateStorage(final Hash blockHash) {
-      return false;
-    }
-
-    @Override
-    public Optional<DiffBasedWorldState<?>> getWorldState(final Hash blockHash) {
-      return Optional.empty();
-    }
-
-    @Override
-    public Optional<DiffBasedWorldState<?>> getNearestWorldState(final BlockHeader blockHeader) {
-      return Optional.empty();
-    }
-
-    @Override
-    public Optional<DiffBasedWorldState<?>> getHeadWorldState(
-        final Function<Hash, Optional<BlockHeader>> hashBlockHeaderFunction) {
-      return Optional.empty();
-    }
-
-    @Override
-    public void reset() {
-      // reference test world states are not re-used
-    }
-  }
-=======
   static class ReferenceTestsInMemoryTrieLogManager extends TrieLogManager {
->>>>>>> 1ca33624
 
     private final Cache<Hash, byte[]> trieLogCache =
         CacheBuilder.newBuilder().maximumSize(5).build();
@@ -326,13 +264,8 @@
     }
 
     @Override
-<<<<<<< HEAD
-    public void saveTrieLog(
+    public synchronized void saveTrieLog(
         final DiffBasedWorldStateUpdateAccumulator<?> localUpdater,
-=======
-    public synchronized void saveTrieLog(
-        final BonsaiWorldStateUpdateAccumulator localUpdater,
->>>>>>> 1ca33624
         final Hash forWorldStateRootHash,
         final BlockHeader forBlockHeader,
         final DiffBasedWorldState<?> forWorldState) {
