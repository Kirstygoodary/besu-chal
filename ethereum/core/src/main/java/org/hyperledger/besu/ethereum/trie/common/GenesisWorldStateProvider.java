/*
 * Copyright ConsenSys AG.
 *
 * Licensed under the Apache License, Version 2.0 (the "License"); you may not use this file except in compliance with
 * the License. You may obtain a copy of the License at
 *
 * http://www.apache.org/licenses/LICENSE-2.0
 *
 * Unless required by applicable law or agreed to in writing, software distributed under the License is distributed on
 * an "AS IS" BASIS, WITHOUT WARRANTIES OR CONDITIONS OF ANY KIND, either express or implied. See the License for the
 * specific language governing permissions and limitations under the License.
 *
 * SPDX-License-Identifier: Apache-2.0
 *
 */

package org.hyperledger.besu.ethereum.trie.common;

import org.hyperledger.besu.ethereum.core.MutableWorldState;
import org.hyperledger.besu.ethereum.storage.keyvalue.KeyValueStorageProvider;
import org.hyperledger.besu.ethereum.storage.keyvalue.WorldStatePreimageKeyValueStorage;
import org.hyperledger.besu.ethereum.trie.diffbased.bonsai.cache.BonsaiCachedMerkleTrieLoader;
import org.hyperledger.besu.ethereum.trie.diffbased.bonsai.cache.NoOpBonsaiCachedWorldStorageManager;
import org.hyperledger.besu.ethereum.trie.diffbased.bonsai.storage.BonsaiWorldStateKeyValueStorage;
import org.hyperledger.besu.ethereum.trie.diffbased.bonsai.worldview.BonsaiWorldState;
import org.hyperledger.besu.ethereum.trie.diffbased.common.trielog.NoOpTrieLogManager;
<<<<<<< HEAD
import org.hyperledger.besu.ethereum.trie.diffbased.verkle.cache.VerkleNoOpCachedWorldStorageManager;
import org.hyperledger.besu.ethereum.trie.diffbased.verkle.storage.VerkleWorldStateKeyValueStorage;
import org.hyperledger.besu.ethereum.trie.diffbased.verkle.worldview.VerkleWorldState;
=======
>>>>>>> b6a26c42
import org.hyperledger.besu.ethereum.trie.forest.storage.ForestWorldStateKeyValueStorage;
import org.hyperledger.besu.ethereum.trie.forest.worldview.ForestMutableWorldState;
import org.hyperledger.besu.ethereum.worldstate.DataStorageConfiguration;
import org.hyperledger.besu.evm.internal.EvmConfiguration;
import org.hyperledger.besu.metrics.noop.NoOpMetricsSystem;
import org.hyperledger.besu.plugin.services.storage.DataStorageFormat;
import org.hyperledger.besu.services.kvstore.InMemoryKeyValueStorage;
import org.hyperledger.besu.services.kvstore.SegmentedInMemoryKeyValueStorage;

import java.util.Objects;

public class GenesisWorldStateProvider {

  /**
   * Creates a Genesis world state based on the provided data storage format.
   *
   * @param dataStorageConfiguration the data storage configuration to use
   * @return a mutable world state for the Genesis block
   */
  public static MutableWorldState createGenesisWorldState(
      final DataStorageConfiguration dataStorageConfiguration) {
<<<<<<< HEAD

=======
>>>>>>> b6a26c42
    if (Objects.requireNonNull(dataStorageConfiguration).getDataStorageFormat()
        == DataStorageFormat.BONSAI) {
      return createGenesisBonsaiWorldState();
    } else if (Objects.requireNonNull(dataStorageConfiguration).getDataStorageFormat()
        == DataStorageFormat.VERKLE) {
      return createGenesisVerkleWorldState();
    } else {
      return createGenesisForestWorldState();
    }
  }

  /**
   * Creates a Genesis world state using the Bonsai data storage format.
   *
   * @return a mutable world state for the Genesis block
   */
  private static MutableWorldState createGenesisBonsaiWorldState() {
    final BonsaiCachedMerkleTrieLoader bonsaiCachedMerkleTrieLoader =
        new BonsaiCachedMerkleTrieLoader(new NoOpMetricsSystem());
    final BonsaiWorldStateKeyValueStorage bonsaiWorldStateKeyValueStorage =
        new BonsaiWorldStateKeyValueStorage(
            new KeyValueStorageProvider(
                segmentIdentifiers -> new SegmentedInMemoryKeyValueStorage(),
                new InMemoryKeyValueStorage(),
                new NoOpMetricsSystem()),
            new NoOpMetricsSystem(),
            DataStorageConfiguration.DEFAULT_BONSAI_CONFIG);
    return new BonsaiWorldState(
        bonsaiWorldStateKeyValueStorage,
        bonsaiCachedMerkleTrieLoader,
        new NoOpBonsaiCachedWorldStorageManager(bonsaiWorldStateKeyValueStorage),
<<<<<<< HEAD
        new NoOpTrieLogManager(),
        EvmConfiguration.DEFAULT);
  }

  private static MutableWorldState createGenesisVerkleWorldState() {
    final VerkleWorldStateKeyValueStorage verkleWorldStateKeyValueStorage =
        new VerkleWorldStateKeyValueStorage(
            new KeyValueStorageProvider(
                segmentIdentifiers -> new SegmentedInMemoryKeyValueStorage(),
                new InMemoryKeyValueStorage(),
                new NoOpMetricsSystem()),
            new NoOpMetricsSystem());
    return new VerkleWorldState(
        verkleWorldStateKeyValueStorage,
        new VerkleNoOpCachedWorldStorageManager(verkleWorldStateKeyValueStorage),
=======
>>>>>>> b6a26c42
        new NoOpTrieLogManager(),
        EvmConfiguration.DEFAULT);
  }

  /**
   * Creates a Genesis world state using the Forest data storage format.
   *
   * @return a mutable world state for the Genesis block
   */
  private static MutableWorldState createGenesisForestWorldState() {
    final ForestWorldStateKeyValueStorage stateStorage =
        new ForestWorldStateKeyValueStorage(new InMemoryKeyValueStorage());
    final WorldStatePreimageKeyValueStorage preimageStorage =
        new WorldStatePreimageKeyValueStorage(new InMemoryKeyValueStorage());
    return new ForestMutableWorldState(stateStorage, preimageStorage, EvmConfiguration.DEFAULT);
  }
}<|MERGE_RESOLUTION|>--- conflicted
+++ resolved
@@ -24,12 +24,9 @@
 import org.hyperledger.besu.ethereum.trie.diffbased.bonsai.storage.BonsaiWorldStateKeyValueStorage;
 import org.hyperledger.besu.ethereum.trie.diffbased.bonsai.worldview.BonsaiWorldState;
 import org.hyperledger.besu.ethereum.trie.diffbased.common.trielog.NoOpTrieLogManager;
-<<<<<<< HEAD
 import org.hyperledger.besu.ethereum.trie.diffbased.verkle.cache.VerkleNoOpCachedWorldStorageManager;
 import org.hyperledger.besu.ethereum.trie.diffbased.verkle.storage.VerkleWorldStateKeyValueStorage;
 import org.hyperledger.besu.ethereum.trie.diffbased.verkle.worldview.VerkleWorldState;
-=======
->>>>>>> b6a26c42
 import org.hyperledger.besu.ethereum.trie.forest.storage.ForestWorldStateKeyValueStorage;
 import org.hyperledger.besu.ethereum.trie.forest.worldview.ForestMutableWorldState;
 import org.hyperledger.besu.ethereum.worldstate.DataStorageConfiguration;
@@ -51,10 +48,6 @@
    */
   public static MutableWorldState createGenesisWorldState(
       final DataStorageConfiguration dataStorageConfiguration) {
-<<<<<<< HEAD
-
-=======
->>>>>>> b6a26c42
     if (Objects.requireNonNull(dataStorageConfiguration).getDataStorageFormat()
         == DataStorageFormat.BONSAI) {
       return createGenesisBonsaiWorldState();
@@ -86,7 +79,6 @@
         bonsaiWorldStateKeyValueStorage,
         bonsaiCachedMerkleTrieLoader,
         new NoOpBonsaiCachedWorldStorageManager(bonsaiWorldStateKeyValueStorage),
-<<<<<<< HEAD
         new NoOpTrieLogManager(),
         EvmConfiguration.DEFAULT);
   }
@@ -102,8 +94,6 @@
     return new VerkleWorldState(
         verkleWorldStateKeyValueStorage,
         new VerkleNoOpCachedWorldStorageManager(verkleWorldStateKeyValueStorage),
-=======
->>>>>>> b6a26c42
         new NoOpTrieLogManager(),
         EvmConfiguration.DEFAULT);
   }
