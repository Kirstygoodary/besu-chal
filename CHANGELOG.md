--- conflicted
+++ resolved
@@ -3,11 +3,7 @@
 ## Unreleased
 
 ### Breaking Changes
-<<<<<<< HEAD
-- `--host-whitelist` has been deprecated since 2020 and its related option will be removed in a future release.
-=======
 - `--host-whitelist` has been deprecated since 2020 and this option is removed. Use the equivalent `--host-allowlist` instead. 
->>>>>>> cee6c18b
 
 ### Upcoming Breaking Changes
 - Plugin API will be deprecating the BesuContext interface to be replaced with the ServiceManager interface.
@@ -20,14 +16,6 @@
   - Proof of Work consensus
   - Fast Sync
 
-<<<<<<< HEAD
-
-
-### Additions and Improvements
-- Retrieve all transaction receipts for a block in one request [#6646](https://github.com/hyperledger/besu/pull/6646)
-
-### Bug fixes
-=======
 ### Additions and Improvements
 - Add RPC HTTP options to specify custom truststore and its password [#7978](https://github.com/hyperledger/besu/pull/7978)
 - Retrieve all transaction receipts for a block in one request [#6646](https://github.com/hyperledger/besu/pull/6646)
@@ -52,7 +40,6 @@
 
 ### Bug fixes
 - Fix BOM pom publication to Artifactory [#8201](https://github.com/hyperledger/besu/pull/8021)
->>>>>>> cee6c18b
 
 ## 24.12.0
 
