--- conflicted
+++ resolved
@@ -38,12 +38,9 @@
    */
   EPHEMERY("/ephemery.json", BigInteger.valueOf(39438135)),
 
-<<<<<<< HEAD
-  /** Verkle testnet */
+  /** Verkle kaustinen testnet */
   KAUSTINEN("/kaustinen.json", BigInteger.valueOf(69420)),
 
-=======
->>>>>>> f82bb7d6
   /** Dev network name. */
   DEV("/dev.json", BigInteger.valueOf(2018), false),
   /** Future EIPs network name. */
