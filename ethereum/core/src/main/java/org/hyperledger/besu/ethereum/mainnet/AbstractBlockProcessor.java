--- conflicted
+++ resolved
@@ -31,13 +31,8 @@
 import org.hyperledger.besu.ethereum.privacy.storage.PrivateMetadataUpdater;
 import org.hyperledger.besu.ethereum.processing.TransactionProcessingResult;
 import org.hyperledger.besu.ethereum.trie.MerkleTrieException;
-import org.hyperledger.besu.ethereum.trie.diffbased.bonsai.worldview.BonsaiWorldState;
-import org.hyperledger.besu.ethereum.trie.diffbased.bonsai.worldview.BonsaiWorldStateUpdateAccumulator;
-<<<<<<< HEAD
 import org.hyperledger.besu.ethereum.trie.diffbased.common.worldview.DiffBasedWorldState;
 import org.hyperledger.besu.ethereum.trie.diffbased.common.worldview.accumulator.DiffBasedWorldStateUpdateAccumulator;
-=======
->>>>>>> b6a26c42
 import org.hyperledger.besu.ethereum.vm.BlockHashLookup;
 import org.hyperledger.besu.ethereum.vm.CachingBlockHashLookup;
 import org.hyperledger.besu.evm.gascalculator.CancunGasCalculator;
@@ -180,10 +175,7 @@
       worldStateUpdater.commit();
 
       currentGasUsed += transaction.getGasLimit() - result.getGasRemaining();
-<<<<<<< HEAD
-
-=======
->>>>>>> b6a26c42
+
       if (transaction.getVersionedHashes().isPresent()) {
         currentBlobGasUsed +=
             (transaction.getVersionedHashes().get().size() * CancunGasCalculator.BLOB_GAS_PER_BLOB);
@@ -218,8 +210,8 @@
 
     if (!rewardCoinbase(worldState, blockHeader, ommers, skipZeroBlockRewards)) {
       // no need to log, rewardCoinbase logs the error.
-      if (worldState instanceof BonsaiWorldState) {
-        ((BonsaiWorldStateUpdateAccumulator) worldState.updater()).reset();
+      if (worldState instanceof DiffBasedWorldState) {
+        ((DiffBasedWorldStateUpdateAccumulator<?>) worldState.updater()).reset();
       }
       return new BlockProcessingResult(Optional.empty(), "ommer too old");
     }
@@ -228,8 +220,8 @@
       worldState.persist(blockHeader);
     } catch (MerkleTrieException e) {
       LOG.trace("Merkle trie exception during Transaction processing ", e);
-      if (worldState instanceof BonsaiWorldState) {
-        ((BonsaiWorldStateUpdateAccumulator) worldState.updater()).reset();
+      if (worldState instanceof DiffBasedWorldState) {
+        ((DiffBasedWorldStateUpdateAccumulator<?>) worldState.updater()).reset();
       }
       throw e;
     } catch (Exception e) {
