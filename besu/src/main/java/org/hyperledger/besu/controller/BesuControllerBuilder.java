/*
 * Copyright ConsenSys AG.
 *
 * Licensed under the Apache License, Version 2.0 (the "License"); you may not use this file except in compliance with
 * the License. You may obtain a copy of the License at
 *
 * http://www.apache.org/licenses/LICENSE-2.0
 *
 * Unless required by applicable law or agreed to in writing, software distributed under the License is distributed on
 * an "AS IS" BASIS, WITHOUT WARRANTIES OR CONDITIONS OF ANY KIND, either express or implied. See the License for the
 * specific language governing permissions and limitations under the License.
 *
 * SPDX-License-Identifier: Apache-2.0
 */
package org.hyperledger.besu.controller;

import static com.google.common.base.Preconditions.checkNotNull;

import org.hyperledger.besu.components.BesuComponent;
import org.hyperledger.besu.config.CheckpointConfigOptions;
import org.hyperledger.besu.config.GenesisConfigFile;
import org.hyperledger.besu.config.GenesisConfigOptions;
import org.hyperledger.besu.consensus.merge.MergeContext;
import org.hyperledger.besu.consensus.merge.UnverifiedForkchoiceSupplier;
import org.hyperledger.besu.consensus.qbft.pki.PkiBlockCreationConfiguration;
import org.hyperledger.besu.cryptoservices.NodeKey;
import org.hyperledger.besu.datatypes.Hash;
import org.hyperledger.besu.ethereum.ConsensusContext;
import org.hyperledger.besu.ethereum.ConsensusContextFactory;
import org.hyperledger.besu.ethereum.GasLimitCalculator;
import org.hyperledger.besu.ethereum.ProtocolContext;
import org.hyperledger.besu.ethereum.api.jsonrpc.methods.JsonRpcMethods;
import org.hyperledger.besu.ethereum.blockcreation.MiningCoordinator;
import org.hyperledger.besu.ethereum.chain.BadBlockManager;
import org.hyperledger.besu.ethereum.chain.Blockchain;
import org.hyperledger.besu.ethereum.chain.BlockchainStorage;
import org.hyperledger.besu.ethereum.chain.ChainDataPruner;
import org.hyperledger.besu.ethereum.chain.ChainDataPrunerStorage;
import org.hyperledger.besu.ethereum.chain.ChainPrunerConfiguration;
import org.hyperledger.besu.ethereum.chain.DefaultBlockchain;
import org.hyperledger.besu.ethereum.chain.GenesisState;
import org.hyperledger.besu.ethereum.chain.MutableBlockchain;
import org.hyperledger.besu.ethereum.chain.VariablesStorage;
import org.hyperledger.besu.ethereum.core.Difficulty;
import org.hyperledger.besu.ethereum.core.MiningParameters;
import org.hyperledger.besu.ethereum.core.PrivacyParameters;
import org.hyperledger.besu.ethereum.core.Synchronizer;
import org.hyperledger.besu.ethereum.eth.EthProtocol;
import org.hyperledger.besu.ethereum.eth.EthProtocolConfiguration;
import org.hyperledger.besu.ethereum.eth.SnapProtocol;
import org.hyperledger.besu.ethereum.eth.manager.EthContext;
import org.hyperledger.besu.ethereum.eth.manager.EthMessages;
import org.hyperledger.besu.ethereum.eth.manager.EthPeers;
import org.hyperledger.besu.ethereum.eth.manager.EthProtocolManager;
import org.hyperledger.besu.ethereum.eth.manager.EthScheduler;
import org.hyperledger.besu.ethereum.eth.manager.MergePeerFilter;
import org.hyperledger.besu.ethereum.eth.manager.MonitoredExecutors;
import org.hyperledger.besu.ethereum.eth.manager.snap.SnapProtocolManager;
import org.hyperledger.besu.ethereum.eth.peervalidation.CheckpointBlocksPeerValidator;
import org.hyperledger.besu.ethereum.eth.peervalidation.ClassicForkPeerValidator;
import org.hyperledger.besu.ethereum.eth.peervalidation.DaoForkPeerValidator;
import org.hyperledger.besu.ethereum.eth.peervalidation.PeerValidator;
import org.hyperledger.besu.ethereum.eth.peervalidation.RequiredBlocksPeerValidator;
import org.hyperledger.besu.ethereum.eth.sync.DefaultSynchronizer;
import org.hyperledger.besu.ethereum.eth.sync.PivotBlockSelector;
import org.hyperledger.besu.ethereum.eth.sync.SyncMode;
import org.hyperledger.besu.ethereum.eth.sync.SynchronizerConfiguration;
import org.hyperledger.besu.ethereum.eth.sync.fastsync.PivotSelectorFromPeers;
import org.hyperledger.besu.ethereum.eth.sync.fastsync.PivotSelectorFromSafeBlock;
import org.hyperledger.besu.ethereum.eth.sync.fastsync.checkpoint.Checkpoint;
import org.hyperledger.besu.ethereum.eth.sync.fastsync.checkpoint.ImmutableCheckpoint;
import org.hyperledger.besu.ethereum.eth.sync.fullsync.SyncTerminationCondition;
import org.hyperledger.besu.ethereum.eth.sync.state.SyncState;
import org.hyperledger.besu.ethereum.eth.transactions.BlobCache;
import org.hyperledger.besu.ethereum.eth.transactions.TransactionPool;
import org.hyperledger.besu.ethereum.eth.transactions.TransactionPoolConfiguration;
import org.hyperledger.besu.ethereum.eth.transactions.TransactionPoolFactory;
import org.hyperledger.besu.ethereum.mainnet.ProtocolSchedule;
import org.hyperledger.besu.ethereum.mainnet.ProtocolSpec;
import org.hyperledger.besu.ethereum.p2p.config.NetworkingConfiguration;
import org.hyperledger.besu.ethereum.p2p.config.SubProtocolConfiguration;
import org.hyperledger.besu.ethereum.storage.StorageProvider;
import org.hyperledger.besu.ethereum.storage.keyvalue.KeyValueSegmentIdentifier;
import org.hyperledger.besu.ethereum.trie.diffbased.bonsai.BonsaiWorldStateProvider;
import org.hyperledger.besu.ethereum.trie.diffbased.bonsai.cache.BonsaiCachedMerkleTrieLoader;
import org.hyperledger.besu.ethereum.trie.diffbased.bonsai.storage.BonsaiWorldStateKeyValueStorage;
import org.hyperledger.besu.ethereum.trie.diffbased.common.trielog.TrieLogManager;
import org.hyperledger.besu.ethereum.trie.diffbased.common.trielog.TrieLogPruner;
<<<<<<< HEAD
import org.hyperledger.besu.ethereum.trie.diffbased.verkle.VerkleWorldStateProvider;
import org.hyperledger.besu.ethereum.trie.diffbased.verkle.storage.VerkleWorldStateKeyValueStorage;
=======
>>>>>>> b6a26c42
import org.hyperledger.besu.ethereum.trie.forest.ForestWorldStateArchive;
import org.hyperledger.besu.ethereum.worldstate.DataStorageConfiguration;
import org.hyperledger.besu.ethereum.worldstate.WorldStateArchive;
import org.hyperledger.besu.ethereum.worldstate.WorldStateKeyValueStorage;
import org.hyperledger.besu.ethereum.worldstate.WorldStatePreimageStorage;
import org.hyperledger.besu.ethereum.worldstate.WorldStateStorageCoordinator;
import org.hyperledger.besu.evm.internal.EvmConfiguration;
import org.hyperledger.besu.metrics.ObservableMetricsSystem;
import org.hyperledger.besu.plugin.services.MetricsSystem;
import org.hyperledger.besu.plugin.services.permissioning.NodeMessagePermissioningProvider;
import org.hyperledger.besu.plugin.services.storage.DataStorageFormat;

import java.io.Closeable;
import java.math.BigInteger;
import java.nio.file.Path;
import java.time.Clock;
import java.util.ArrayList;
import java.util.Collections;
import java.util.List;
import java.util.Map;
import java.util.Optional;
import java.util.OptionalLong;
import java.util.function.Supplier;

import org.slf4j.Logger;
import org.slf4j.LoggerFactory;

/** The Besu controller builder that builds Besu Controller. */
public abstract class BesuControllerBuilder implements MiningParameterOverrides {
  private static final Logger LOG = LoggerFactory.getLogger(BesuControllerBuilder.class);

  private GenesisConfigFile genesisConfig;
  private Map<String, String> genesisConfigOverrides = Collections.emptyMap();

  /** The Config options supplier. */
  protected Supplier<GenesisConfigOptions> configOptionsSupplier =
      () ->
          Optional.ofNullable(genesisConfig)
              .map(conf -> conf.getConfigOptions(genesisConfigOverrides))
              .orElseThrow();

  /** The Sync config. */
  protected SynchronizerConfiguration syncConfig;

  /** The Ethereum wire protocol configuration. */
  protected EthProtocolConfiguration ethereumWireProtocolConfiguration;

  /** The Transaction pool configuration. */
  protected TransactionPoolConfiguration transactionPoolConfiguration;

  /** The Network id. */
  protected BigInteger networkId;

  /** The Mining parameters. */
  protected MiningParameters miningParameters;

  /** The Metrics system. */
  protected ObservableMetricsSystem metricsSystem;

  /** The Privacy parameters. */
  protected PrivacyParameters privacyParameters;

  /** The Pki block creation configuration. */
  protected Optional<PkiBlockCreationConfiguration> pkiBlockCreationConfiguration =
      Optional.empty();

  /** The Data directory. */
  protected Path dataDirectory;

  /** The Clock. */
  protected Clock clock;

  /** The Node key. */
  protected NodeKey nodeKey;

  /** The Is revert reason enabled. */
  protected boolean isRevertReasonEnabled;

  /** The Gas limit calculator. */
  GasLimitCalculator gasLimitCalculator;

  /** The Storage provider. */
  protected StorageProvider storageProvider;
<<<<<<< HEAD
=======

>>>>>>> b6a26c42
  /** The Required blocks. */
  protected Map<Long, Hash> requiredBlocks = Collections.emptyMap();

  /** The Reorg logging threshold. */
  protected long reorgLoggingThreshold;

  /** The Data storage configuration. */
  protected DataStorageConfiguration dataStorageConfiguration =
      DataStorageConfiguration.DEFAULT_CONFIG;

  /** The Message permissioning providers. */
  protected List<NodeMessagePermissioningProvider> messagePermissioningProviders =
      Collections.emptyList();

  /** The Evm configuration. */
  protected EvmConfiguration evmConfiguration;

  /** The Max peers. */
  protected int maxPeers;
  /** Manages a cache of bad blocks globally */
  protected final BadBlockManager badBlockManager = new BadBlockManager();

<<<<<<< HEAD
=======
  /** Manages a cache of bad blocks globally */
  protected final BadBlockManager badBlockManager = new BadBlockManager();

>>>>>>> b6a26c42
  private int maxRemotelyInitiatedPeers;

  /** The Chain pruner configuration. */
  protected ChainPrunerConfiguration chainPrunerConfiguration = ChainPrunerConfiguration.DEFAULT;

  private NetworkingConfiguration networkingConfiguration;
  private Boolean randomPeerPriority;
<<<<<<< HEAD
=======

>>>>>>> b6a26c42
  /** the Dagger configured context that can provide dependencies */
  protected Optional<BesuComponent> besuComponent = Optional.empty();

  private int numberOfBlocksToCache = 0;

  /**
   * Provide a BesuComponent which can be used to get other dependencies
   *
   * @param besuComponent application context that can be used to get other dependencies
   * @return the besu controller builder
   */
  public BesuControllerBuilder besuComponent(final BesuComponent besuComponent) {
    this.besuComponent = Optional.ofNullable(besuComponent);
    return this;
  }

  /**
   * Storage provider besu controller builder.
   *
   * @param storageProvider the storage provider
   * @return the besu controller builder
   */
  public BesuControllerBuilder storageProvider(final StorageProvider storageProvider) {
    this.storageProvider = storageProvider;
    return this;
  }

  /**
   * Genesis config file besu controller builder.
   *
   * @param genesisConfig the genesis config
   * @return the besu controller builder
   */
  public BesuControllerBuilder genesisConfigFile(final GenesisConfigFile genesisConfig) {
    this.genesisConfig = genesisConfig;
    return this;
  }

  /**
   * Synchronizer configuration besu controller builder.
   *
   * @param synchronizerConfig the synchronizer config
   * @return the besu controller builder
   */
  public BesuControllerBuilder synchronizerConfiguration(
      final SynchronizerConfiguration synchronizerConfig) {
    this.syncConfig = synchronizerConfig;
    return this;
  }

  /**
   * Eth protocol configuration besu controller builder.
   *
   * @param ethProtocolConfiguration the eth protocol configuration
   * @return the besu controller builder
   */
  public BesuControllerBuilder ethProtocolConfiguration(
      final EthProtocolConfiguration ethProtocolConfiguration) {
    this.ethereumWireProtocolConfiguration = ethProtocolConfiguration;
    return this;
  }

  /**
   * Network id besu controller builder.
   *
   * @param networkId the network id
   * @return the besu controller builder
   */
  public BesuControllerBuilder networkId(final BigInteger networkId) {
    this.networkId = networkId;
    return this;
  }

  /**
   * Mining parameters besu controller builder.
   *
   * @param miningParameters the mining parameters
   * @return the besu controller builder
   */
  public BesuControllerBuilder miningParameters(final MiningParameters miningParameters) {
    this.miningParameters = miningParameters;
    return this;
  }

  /**
   * Message permissioning providers besu controller builder.
   *
   * @param messagePermissioningProviders the message permissioning providers
   * @return the besu controller builder
   */
  public BesuControllerBuilder messagePermissioningProviders(
      final List<NodeMessagePermissioningProvider> messagePermissioningProviders) {
    this.messagePermissioningProviders = messagePermissioningProviders;
    return this;
  }

  /**
   * Node key besu controller builder.
   *
   * @param nodeKey the node key
   * @return the besu controller builder
   */
  public BesuControllerBuilder nodeKey(final NodeKey nodeKey) {
    this.nodeKey = nodeKey;
    return this;
  }

  /**
   * Metrics system besu controller builder.
   *
   * @param metricsSystem the metrics system
   * @return the besu controller builder
   */
  public BesuControllerBuilder metricsSystem(final ObservableMetricsSystem metricsSystem) {
    this.metricsSystem = metricsSystem;
    return this;
  }

  /**
   * Privacy parameters besu controller builder.
   *
   * @param privacyParameters the privacy parameters
   * @return the besu controller builder
   */
  public BesuControllerBuilder privacyParameters(final PrivacyParameters privacyParameters) {
    this.privacyParameters = privacyParameters;
    return this;
  }

  /**
   * Pki block creation configuration besu controller builder.
   *
   * @param pkiBlockCreationConfiguration the pki block creation configuration
   * @return the besu controller builder
   */
  public BesuControllerBuilder pkiBlockCreationConfiguration(
      final Optional<PkiBlockCreationConfiguration> pkiBlockCreationConfiguration) {
    this.pkiBlockCreationConfiguration = pkiBlockCreationConfiguration;
    return this;
  }

  /**
   * Data directory besu controller builder.
   *
   * @param dataDirectory the data directory
   * @return the besu controller builder
   */
  public BesuControllerBuilder dataDirectory(final Path dataDirectory) {
    this.dataDirectory = dataDirectory;
    return this;
  }

  /**
   * Clock besu controller builder.
   *
   * @param clock the clock
   * @return the besu controller builder
   */
  public BesuControllerBuilder clock(final Clock clock) {
    this.clock = clock;
    return this;
  }

  /**
   * Transaction pool configuration besu controller builder.
   *
   * @param transactionPoolConfiguration the transaction pool configuration
   * @return the besu controller builder
   */
  public BesuControllerBuilder transactionPoolConfiguration(
      final TransactionPoolConfiguration transactionPoolConfiguration) {
    this.transactionPoolConfiguration = transactionPoolConfiguration;
    return this;
  }

  /**
   * Is revert reason enabled besu controller builder.
   *
   * @param isRevertReasonEnabled the is revert reason enabled
   * @return the besu controller builder
   */
  public BesuControllerBuilder isRevertReasonEnabled(final boolean isRevertReasonEnabled) {
    this.isRevertReasonEnabled = isRevertReasonEnabled;
    return this;
  }

  /**
   * Genesis config overrides besu controller builder.
   *
   * @param genesisConfigOverrides the genesis config overrides
   * @return the besu controller builder
   */
  public BesuControllerBuilder genesisConfigOverrides(
      final Map<String, String> genesisConfigOverrides) {
    this.genesisConfigOverrides = genesisConfigOverrides;
    return this;
  }

  /**
   * Gas limit calculator besu controller builder.
   *
   * @param gasLimitCalculator the gas limit calculator
   * @return the besu controller builder
   */
  public BesuControllerBuilder gasLimitCalculator(final GasLimitCalculator gasLimitCalculator) {
    this.gasLimitCalculator = gasLimitCalculator;
    return this;
  }

  /**
   * Required blocks besu controller builder.
   *
   * @param requiredBlocks the required blocks
   * @return the besu controller builder
   */
  public BesuControllerBuilder requiredBlocks(final Map<Long, Hash> requiredBlocks) {
    this.requiredBlocks = requiredBlocks;
    return this;
  }

  /**
   * Reorg logging threshold besu controller builder.
   *
   * @param reorgLoggingThreshold the reorg logging threshold
   * @return the besu controller builder
   */
  public BesuControllerBuilder reorgLoggingThreshold(final long reorgLoggingThreshold) {
    this.reorgLoggingThreshold = reorgLoggingThreshold;
    return this;
  }

  /**
   * Data storage configuration besu controller builder.
   *
   * @param dataStorageConfiguration the data storage configuration
   * @return the besu controller builder
   */
  public BesuControllerBuilder dataStorageConfiguration(
      final DataStorageConfiguration dataStorageConfiguration) {
    this.dataStorageConfiguration = dataStorageConfiguration;
    return this;
  }

  /**
   * Evm configuration besu controller builder.
   *
   * @param evmConfiguration the evm configuration
   * @return the besu controller builder
   */
  public BesuControllerBuilder evmConfiguration(final EvmConfiguration evmConfiguration) {
    this.evmConfiguration = evmConfiguration;
    return this;
  }

  /**
   * Max peers besu controller builder.
   *
   * @param maxPeers the max peers
   * @return the besu controller builder
   */
  public BesuControllerBuilder maxPeers(final int maxPeers) {
    this.maxPeers = maxPeers;
    return this;
  }

  /**
   * Maximum number of remotely initiated peer connections
   *
   * @param maxRemotelyInitiatedPeers maximum number of remotely initiated peer connections
   * @return the besu controller builder
   */
  public BesuControllerBuilder maxRemotelyInitiatedPeers(final int maxRemotelyInitiatedPeers) {
    this.maxRemotelyInitiatedPeers = maxRemotelyInitiatedPeers;
    return this;
  }

  /**
   * Chain pruning configuration besu controller builder.
   *
   * @param chainPrunerConfiguration the chain pruner configuration
   * @return the besu controller builder
   */
  public BesuControllerBuilder chainPruningConfiguration(
      final ChainPrunerConfiguration chainPrunerConfiguration) {
    this.chainPrunerConfiguration = chainPrunerConfiguration;
    return this;
  }

  /**
   * Sets the number of blocks to cache.
   *
   * @param numberOfBlocksToCache the number of blocks to cache
   * @return the besu controller builder
   */
  public BesuControllerBuilder cacheLastBlocks(final Integer numberOfBlocksToCache) {
    this.numberOfBlocksToCache = numberOfBlocksToCache;
    return this;
  }

  /**
   * sets the networkConfiguration in the builder
   *
   * @param networkingConfiguration the networking config
   * @return the besu controller builder
   */
  public BesuControllerBuilder networkConfiguration(
      final NetworkingConfiguration networkingConfiguration) {
    this.networkingConfiguration = networkingConfiguration;
    return this;
  }

  /**
   * sets the randomPeerPriority flag in the builder
   *
   * @param randomPeerPriority the random peer priority flag
   * @return the besu controller builder
   */
  public BesuControllerBuilder randomPeerPriority(final Boolean randomPeerPriority) {
    this.randomPeerPriority = randomPeerPriority;
    return this;
  }

  /**
   * Build besu controller.
   *
   * @return the besu controller
   */
  public BesuController build() {
    checkNotNull(genesisConfig, "Missing genesis config");
    checkNotNull(syncConfig, "Missing sync config");
    checkNotNull(ethereumWireProtocolConfiguration, "Missing ethereum protocol configuration");
    checkNotNull(networkId, "Missing network ID");
    checkNotNull(miningParameters, "Missing mining parameters");
    checkNotNull(metricsSystem, "Missing metrics system");
    checkNotNull(privacyParameters, "Missing privacy parameters");
    checkNotNull(dataDirectory, "Missing data directory"); // Why do we need this?
    checkNotNull(clock, "Missing clock");
    checkNotNull(transactionPoolConfiguration, "Missing transaction pool configuration");
    checkNotNull(nodeKey, "Missing node key");
    checkNotNull(storageProvider, "Must supply a storage provider");
    checkNotNull(gasLimitCalculator, "Missing gas limit calculator");
    checkNotNull(evmConfiguration, "Missing evm config");
    checkNotNull(networkingConfiguration, "Missing network configuration");
    checkNotNull(dataStorageConfiguration, "Missing data storage configuration");
    prepForBuild();

    final ProtocolSchedule protocolSchedule = createProtocolSchedule();
    final GenesisState genesisState =
        GenesisState.fromConfig(dataStorageConfiguration, genesisConfig, protocolSchedule);

    final VariablesStorage variablesStorage = storageProvider.createVariablesStorage();

    final WorldStateStorageCoordinator worldStateStorageCoordinator =
        storageProvider.createWorldStateStorageCoordinator(dataStorageConfiguration);

    final BlockchainStorage blockchainStorage =
        storageProvider.createBlockchainStorage(
            protocolSchedule, variablesStorage, dataStorageConfiguration);

    final MutableBlockchain blockchain =
        DefaultBlockchain.createMutable(
            genesisState.getBlock(),
            blockchainStorage,
            metricsSystem,
            reorgLoggingThreshold,
            dataDirectory.toString(),
            numberOfBlocksToCache);

    final BonsaiCachedMerkleTrieLoader bonsaiCachedMerkleTrieLoader =
        besuComponent
            .map(BesuComponent::getCachedMerkleTrieLoader)
            .orElseGet(() -> new BonsaiCachedMerkleTrieLoader(metricsSystem));

    final WorldStateArchive worldStateArchive =
        createWorldStateArchive(
            worldStateStorageCoordinator, blockchain, bonsaiCachedMerkleTrieLoader);

    if (blockchain.getChainHeadBlockNumber() < 1) {
      genesisState.writeStateTo(worldStateArchive.getMutable());
    }

    final ProtocolContext protocolContext =
        createProtocolContext(
            blockchain, worldStateArchive, protocolSchedule, this::createConsensusContext);
    validateContext(protocolContext);

    if (chainPrunerConfiguration.getChainPruningEnabled()) {
      final ChainDataPruner chainDataPruner = createChainPruner(blockchainStorage);
      blockchain.observeBlockAdded(chainDataPruner);
      LOG.info(
          "Chain data pruning enabled with recent blocks retained to be: "
              + chainPrunerConfiguration.getChainPruningBlocksRetained()
              + " and frequency to be: "
              + chainPrunerConfiguration.getChainPruningBlocksFrequency());
    }

    protocolSchedule.setPublicWorldStateArchiveForPrivacyBlockProcessor(
        protocolContext.getWorldStateArchive());

    final int maxMessageSize = ethereumWireProtocolConfiguration.getMaxMessageSize();
    final Supplier<ProtocolSpec> currentProtocolSpecSupplier =
        () -> protocolSchedule.getByBlockHeader(blockchain.getChainHeadHeader());
    final EthPeers ethPeers =
        new EthPeers(
            getSupportedProtocol(),
            currentProtocolSpecSupplier,
            clock,
            metricsSystem,
            maxMessageSize,
            messagePermissioningProviders,
            nodeKey.getPublicKey().getEncodedBytes(),
            maxPeers,
            maxRemotelyInitiatedPeers,
            randomPeerPriority);

    final EthMessages ethMessages = new EthMessages();
    final EthMessages snapMessages = new EthMessages();

    final EthScheduler scheduler =
        new EthScheduler(
            syncConfig.getDownloaderParallelism(),
            syncConfig.getTransactionsParallelism(),
            syncConfig.getComputationParallelism(),
            metricsSystem);

    final GenesisConfigOptions configOptions =
        genesisConfig.getConfigOptions(genesisConfigOverrides);

    Optional<Checkpoint> checkpoint = Optional.empty();
    if (configOptions.getCheckpointOptions().isValid()) {
      checkpoint =
          Optional.of(
              ImmutableCheckpoint.builder()
                  .blockHash(
                      Hash.fromHexString(configOptions.getCheckpointOptions().getHash().get()))
                  .blockNumber(configOptions.getCheckpointOptions().getNumber().getAsLong())
                  .totalDifficulty(
                      Difficulty.fromHexString(
                          configOptions.getCheckpointOptions().getTotalDifficulty().get()))
                  .build());
    }

    final EthContext ethContext = new EthContext(ethPeers, ethMessages, snapMessages, scheduler);
    final boolean fullSyncDisabled = !SyncMode.isFullSync(syncConfig.getSyncMode());
    final SyncState syncState = new SyncState(blockchain, ethPeers, fullSyncDisabled, checkpoint);

    final TransactionPool transactionPool =
        TransactionPoolFactory.createTransactionPool(
            protocolSchedule,
            protocolContext,
            ethContext,
            clock,
            metricsSystem,
            syncState,
            transactionPoolConfiguration,
            besuComponent.map(BesuComponent::getBlobCache).orElse(new BlobCache()),
            miningParameters);

    final List<PeerValidator> peerValidators = createPeerValidators(protocolSchedule);

    final EthProtocolManager ethProtocolManager =
        createEthProtocolManager(
            protocolContext,
            syncConfig,
            transactionPool,
            ethereumWireProtocolConfiguration,
            ethPeers,
            ethContext,
            ethMessages,
            scheduler,
            peerValidators,
            Optional.empty());

    final PivotBlockSelector pivotBlockSelector =
        createPivotSelector(
            protocolSchedule, protocolContext, ethContext, syncState, metricsSystem);

    final Synchronizer synchronizer =
        createSynchronizer(
            protocolSchedule,
            worldStateStorageCoordinator,
            protocolContext,
            ethContext,
            syncState,
            ethProtocolManager,
            pivotBlockSelector);

    protocolContext.setSynchronizer(Optional.of(synchronizer));

    final Optional<SnapProtocolManager> maybeSnapProtocolManager =
        createSnapProtocolManager(
            protocolContext, worldStateStorageCoordinator, ethPeers, snapMessages);

    final MiningCoordinator miningCoordinator =
        createMiningCoordinator(
            protocolSchedule,
            protocolContext,
            transactionPool,
            miningParameters,
            syncState,
            ethProtocolManager);

    final PluginServiceFactory additionalPluginServices =
        createAdditionalPluginServices(blockchain, protocolContext);

    final SubProtocolConfiguration subProtocolConfiguration =
        createSubProtocolConfiguration(ethProtocolManager, maybeSnapProtocolManager);

    final JsonRpcMethods additionalJsonRpcMethodFactory =
        createAdditionalJsonRpcMethodFactory(protocolContext);

    if (dataStorageConfiguration.getUnstable().getBonsaiLimitTrieLogsEnabled()
        && DataStorageFormat.BONSAI.equals(dataStorageConfiguration.getDataStorageFormat())) {
      final TrieLogManager trieLogManager =
          ((BonsaiWorldStateProvider) worldStateArchive).getTrieLogManager();
      final BonsaiWorldStateKeyValueStorage worldStateKeyValueStorage =
          worldStateStorageCoordinator.getStrategy(BonsaiWorldStateKeyValueStorage.class);
      final TrieLogPruner trieLogPruner =
          createTrieLogPruner(worldStateKeyValueStorage, blockchain, scheduler);
      trieLogManager.subscribe(trieLogPruner);
    }

    final List<Closeable> closeables = new ArrayList<>();
    closeables.add(protocolContext.getWorldStateArchive());
    closeables.add(storageProvider);
    if (privacyParameters.getPrivateStorageProvider() != null) {
      closeables.add(privacyParameters.getPrivateStorageProvider());
    }

    return new BesuController(
        protocolSchedule,
        protocolContext,
        ethProtocolManager,
        configOptionsSupplier.get(),
        subProtocolConfiguration,
        synchronizer,
        syncState,
        transactionPool,
        miningCoordinator,
        privacyParameters,
        miningParameters,
        additionalJsonRpcMethodFactory,
        nodeKey,
        closeables,
        additionalPluginServices,
        ethPeers,
        storageProvider,
        dataStorageConfiguration);
  }

  private TrieLogPruner createTrieLogPruner(
      final WorldStateKeyValueStorage worldStateStorage,
      final Blockchain blockchain,
      final EthScheduler scheduler) {
    final GenesisConfigOptions genesisConfigOptions = configOptionsSupplier.get();
    final boolean isProofOfStake = genesisConfigOptions.getTerminalTotalDifficulty().isPresent();

    final TrieLogPruner trieLogPruner =
        new TrieLogPruner(
            (BonsaiWorldStateKeyValueStorage) worldStateStorage,
            blockchain,
            scheduler::executeServiceTask,
            dataStorageConfiguration.getBonsaiMaxLayersToLoad(),
            dataStorageConfiguration.getUnstable().getBonsaiTrieLogPruningWindowSize(),
            isProofOfStake);
    trieLogPruner.initialize();

    return trieLogPruner;
  }

  /**
   * Create synchronizer synchronizer.
   *
   * @param protocolSchedule the protocol schedule
   * @param worldStateStorageCoordinator the world state storage
   * @param protocolContext the protocol context
   * @param ethContext the eth context
   * @param syncState the sync state
   * @param ethProtocolManager the eth protocol manager
   * @param pivotBlockSelector the pivot block selector
   * @return the synchronizer
   */
  protected Synchronizer createSynchronizer(
      final ProtocolSchedule protocolSchedule,
      final WorldStateStorageCoordinator worldStateStorageCoordinator,
      final ProtocolContext protocolContext,
      final EthContext ethContext,
      final SyncState syncState,
      final EthProtocolManager ethProtocolManager,
      final PivotBlockSelector pivotBlockSelector) {

    return new DefaultSynchronizer(
        syncConfig,
        protocolSchedule,
        protocolContext,
        worldStateStorageCoordinator,
        ethProtocolManager.getBlockBroadcaster(),
        ethContext,
        syncState,
        dataDirectory,
        storageProvider,
        clock,
        metricsSystem,
        getFullSyncTerminationCondition(protocolContext.getBlockchain()),
        pivotBlockSelector);
  }

  private PivotBlockSelector createPivotSelector(
      final ProtocolSchedule protocolSchedule,
      final ProtocolContext protocolContext,
      final EthContext ethContext,
      final SyncState syncState,
      final MetricsSystem metricsSystem) {

    final GenesisConfigOptions genesisConfigOptions = configOptionsSupplier.get();

    if (genesisConfigOptions.getTerminalTotalDifficulty().isPresent()) {
      LOG.info("TTD difficulty is present, creating initial sync for PoS");

      final MergeContext mergeContext = protocolContext.getConsensusContext(MergeContext.class);
      final UnverifiedForkchoiceSupplier unverifiedForkchoiceSupplier =
          new UnverifiedForkchoiceSupplier();
      final long subscriptionId =
          mergeContext.addNewUnverifiedForkchoiceListener(unverifiedForkchoiceSupplier);

      final Runnable unsubscribeForkchoiceListener =
          () -> {
            mergeContext.removeNewUnverifiedForkchoiceListener(subscriptionId);
            LOG.info("Initial sync done, unsubscribe forkchoice supplier");
          };

      return new PivotSelectorFromSafeBlock(
          protocolContext,
          protocolSchedule,
          ethContext,
          metricsSystem,
          genesisConfigOptions,
          unverifiedForkchoiceSupplier,
          unsubscribeForkchoiceListener);
    } else {
      LOG.info("TTD difficulty is not present, creating initial sync phase for PoW");
      return new PivotSelectorFromPeers(ethContext, syncConfig, syncState, metricsSystem);
    }
  }

  /**
   * Gets full sync termination condition.
   *
   * @param blockchain the blockchain
   * @return the full sync termination condition
   */
  protected SyncTerminationCondition getFullSyncTerminationCondition(final Blockchain blockchain) {
    return configOptionsSupplier
        .get()
        .getTerminalTotalDifficulty()
        .map(difficulty -> SyncTerminationCondition.difficulty(difficulty, blockchain))
        .orElse(SyncTerminationCondition.never());
  }

  /** Prep for build. */
  protected void prepForBuild() {}

  /**
   * Create additional json rpc method factory json rpc methods.
   *
   * @param protocolContext the protocol context
   * @return the json rpc methods
   */
  protected JsonRpcMethods createAdditionalJsonRpcMethodFactory(
      final ProtocolContext protocolContext) {
    return apis -> Collections.emptyMap();
  }

  /**
   * Create sub protocol configuration sub protocol configuration.
   *
   * @param ethProtocolManager the eth protocol manager
   * @param maybeSnapProtocolManager the maybe snap protocol manager
   * @return the sub protocol configuration
   */
  protected SubProtocolConfiguration createSubProtocolConfiguration(
      final EthProtocolManager ethProtocolManager,
      final Optional<SnapProtocolManager> maybeSnapProtocolManager) {
    final SubProtocolConfiguration subProtocolConfiguration =
        new SubProtocolConfiguration().withSubProtocol(EthProtocol.get(), ethProtocolManager);
    maybeSnapProtocolManager.ifPresent(
        snapProtocolManager ->
            subProtocolConfiguration.withSubProtocol(SnapProtocol.get(), snapProtocolManager));
    return subProtocolConfiguration;
  }

  /**
   * Create mining coordinator mining coordinator.
   *
   * @param protocolSchedule the protocol schedule
   * @param protocolContext the protocol context
   * @param transactionPool the transaction pool
   * @param miningParameters the mining parameters
   * @param syncState the sync state
   * @param ethProtocolManager the eth protocol manager
   * @return the mining coordinator
   */
  protected abstract MiningCoordinator createMiningCoordinator(
      ProtocolSchedule protocolSchedule,
      ProtocolContext protocolContext,
      TransactionPool transactionPool,
      MiningParameters miningParameters,
      SyncState syncState,
      EthProtocolManager ethProtocolManager);

  /**
   * Create protocol schedule protocol schedule.
   *
   * @return the protocol schedule
   */
  protected abstract ProtocolSchedule createProtocolSchedule();

  /**
   * Validate context.
   *
   * @param context the context
   */
  protected void validateContext(final ProtocolContext context) {}

  /**
   * Create consensus context consensus context.
   *
   * @param blockchain the blockchain
   * @param worldStateArchive the world state archive
   * @param protocolSchedule the protocol schedule
   * @return the consensus context
   */
  protected abstract ConsensusContext createConsensusContext(
      Blockchain blockchain,
      WorldStateArchive worldStateArchive,
      ProtocolSchedule protocolSchedule);

  /**
   * Gets supported protocol.
   *
   * @return the supported protocol
   */
  protected String getSupportedProtocol() {
    return EthProtocol.NAME;
  }

  /**
   * Create eth protocol manager eth protocol manager.
   *
   * @param protocolContext the protocol context
   * @param synchronizerConfiguration the synchronizer configuration
   * @param transactionPool the transaction pool
   * @param ethereumWireProtocolConfiguration the ethereum wire protocol configuration
   * @param ethPeers the eth peers
   * @param ethContext the eth context
   * @param ethMessages the eth messages
   * @param scheduler the scheduler
   * @param peerValidators the peer validators
   * @param mergePeerFilter the merge peer filter
   * @return the eth protocol manager
   */
  protected EthProtocolManager createEthProtocolManager(
      final ProtocolContext protocolContext,
      final SynchronizerConfiguration synchronizerConfiguration,
      final TransactionPool transactionPool,
      final EthProtocolConfiguration ethereumWireProtocolConfiguration,
      final EthPeers ethPeers,
      final EthContext ethContext,
      final EthMessages ethMessages,
      final EthScheduler scheduler,
      final List<PeerValidator> peerValidators,
      final Optional<MergePeerFilter> mergePeerFilter) {
    return new EthProtocolManager(
        protocolContext.getBlockchain(),
        networkId,
        protocolContext.getWorldStateArchive(),
        transactionPool,
        ethereumWireProtocolConfiguration,
        ethPeers,
        ethMessages,
        ethContext,
        peerValidators,
        mergePeerFilter,
        synchronizerConfiguration,
        scheduler,
        genesisConfig.getForkBlockNumbers(),
        genesisConfig.getForkTimestamps());
  }

  /**
   * Create protocol context protocol context.
   *
   * @param blockchain the blockchain
   * @param worldStateArchive the world state archive
   * @param protocolSchedule the protocol schedule
   * @param consensusContextFactory the consensus context factory
   * @return the protocol context
   */
  protected ProtocolContext createProtocolContext(
      final MutableBlockchain blockchain,
      final WorldStateArchive worldStateArchive,
      final ProtocolSchedule protocolSchedule,
      final ConsensusContextFactory consensusContextFactory) {
    return ProtocolContext.init(
        blockchain, worldStateArchive, protocolSchedule, consensusContextFactory, badBlockManager);
  }

  private Optional<SnapProtocolManager> createSnapProtocolManager(
      final ProtocolContext protocolContext,
      final WorldStateStorageCoordinator worldStateStorageCoordinator,
      final EthPeers ethPeers,
      final EthMessages snapMessages) {
    return Optional.of(
        new SnapProtocolManager(
            worldStateStorageCoordinator,
            syncConfig.getSnapSyncConfiguration(),
            ethPeers,
            snapMessages,
            protocolContext));
  }

  WorldStateArchive createWorldStateArchive(
      final WorldStateStorageCoordinator worldStateStorageCoordinator,
      final Blockchain blockchain,
      final BonsaiCachedMerkleTrieLoader bonsaiCachedMerkleTrieLoader) {
    return switch (dataStorageConfiguration.getDataStorageFormat()) {
      case BONSAI -> {
        final BonsaiWorldStateKeyValueStorage worldStateKeyValueStorage =
            worldStateStorageCoordinator.getStrategy(BonsaiWorldStateKeyValueStorage.class);
        yield new BonsaiWorldStateProvider(
            worldStateKeyValueStorage,
            blockchain,
            Optional.of(dataStorageConfiguration.getBonsaiMaxLayersToLoad()),
            bonsaiCachedMerkleTrieLoader,
            besuComponent.map(BesuComponent::getBesuPluginContext).orElse(null),
            evmConfiguration);
      }
<<<<<<< HEAD
      case VERKLE -> {
        final VerkleWorldStateKeyValueStorage worldStateKeyValueStorage =
            worldStateStorageCoordinator.getStrategy(VerkleWorldStateKeyValueStorage.class);
        yield new VerkleWorldStateProvider(
            worldStateKeyValueStorage,
            blockchain,
            Optional.of(
                dataStorageConfiguration
                    .getBonsaiMaxLayersToLoad()), // TODO having verkle configuration or generic
            besuComponent.map(BesuComponent::getBesuPluginContext).orElse(null),
            evmConfiguration);
      }
=======
>>>>>>> b6a26c42
      case FOREST -> {
        final WorldStatePreimageStorage preimageStorage =
            storageProvider.createWorldStatePreimageStorage();
        yield new ForestWorldStateArchive(
            worldStateStorageCoordinator, preimageStorage, evmConfiguration);
      }
<<<<<<< HEAD
      default -> throw new IllegalStateException(
          "Unexpected value: " + dataStorageConfiguration.getDataStorageFormat());
=======
      default ->
          throw new IllegalStateException(
              "Unexpected value: " + dataStorageConfiguration.getDataStorageFormat());
>>>>>>> b6a26c42
    };
  }

  private ChainDataPruner createChainPruner(final BlockchainStorage blockchainStorage) {
    return new ChainDataPruner(
        blockchainStorage,
        new ChainDataPrunerStorage(
            storageProvider.getStorageBySegmentIdentifier(
                KeyValueSegmentIdentifier.CHAIN_PRUNER_STATE)),
        chainPrunerConfiguration.getChainPruningBlocksRetained(),
        chainPrunerConfiguration.getChainPruningBlocksFrequency(),
        MonitoredExecutors.newBoundedThreadPool(
            ChainDataPruner.class.getSimpleName(),
            1,
            1,
            ChainDataPruner.MAX_PRUNING_THREAD_QUEUE_SIZE,
            metricsSystem));
  }

  /**
   * Create peer validators list.
   *
   * @param protocolSchedule the protocol schedule
   * @return the list
   */
  protected List<PeerValidator> createPeerValidators(final ProtocolSchedule protocolSchedule) {
    final List<PeerValidator> validators = new ArrayList<>();

    final OptionalLong daoBlock = configOptionsSupplier.get().getDaoForkBlock();
    if (daoBlock.isPresent()) {
      // Setup dao validator
      validators.add(
          new DaoForkPeerValidator(protocolSchedule, metricsSystem, daoBlock.getAsLong()));
    }

    final OptionalLong classicBlock = configOptionsSupplier.get().getClassicForkBlock();
    // setup classic validator
    if (classicBlock.isPresent()) {
      validators.add(
          new ClassicForkPeerValidator(protocolSchedule, metricsSystem, classicBlock.getAsLong()));
    }

    for (final Map.Entry<Long, Hash> requiredBlock : requiredBlocks.entrySet()) {
      validators.add(
          new RequiredBlocksPeerValidator(
              protocolSchedule, metricsSystem, requiredBlock.getKey(), requiredBlock.getValue()));
    }

    final CheckpointConfigOptions checkpointConfigOptions =
        genesisConfig.getConfigOptions(genesisConfigOverrides).getCheckpointOptions();
    if (SyncMode.isCheckpointSync(syncConfig.getSyncMode()) && checkpointConfigOptions.isValid()) {
      validators.add(
          new CheckpointBlocksPeerValidator(
              protocolSchedule,
              metricsSystem,
              checkpointConfigOptions.getNumber().orElseThrow(),
              checkpointConfigOptions.getHash().map(Hash::fromHexString).orElseThrow()));
    }
    return validators;
  }

  /**
   * Create additional plugin services plugin service factory.
   *
   * @param blockchain the blockchain
   * @param protocolContext the protocol context
   * @return the plugin service factory
   */
  protected abstract PluginServiceFactory createAdditionalPluginServices(
      final Blockchain blockchain, final ProtocolContext protocolContext);
}<|MERGE_RESOLUTION|>--- conflicted
+++ resolved
@@ -86,11 +86,8 @@
 import org.hyperledger.besu.ethereum.trie.diffbased.bonsai.storage.BonsaiWorldStateKeyValueStorage;
 import org.hyperledger.besu.ethereum.trie.diffbased.common.trielog.TrieLogManager;
 import org.hyperledger.besu.ethereum.trie.diffbased.common.trielog.TrieLogPruner;
-<<<<<<< HEAD
 import org.hyperledger.besu.ethereum.trie.diffbased.verkle.VerkleWorldStateProvider;
 import org.hyperledger.besu.ethereum.trie.diffbased.verkle.storage.VerkleWorldStateKeyValueStorage;
-=======
->>>>>>> b6a26c42
 import org.hyperledger.besu.ethereum.trie.forest.ForestWorldStateArchive;
 import org.hyperledger.besu.ethereum.worldstate.DataStorageConfiguration;
 import org.hyperledger.besu.ethereum.worldstate.WorldStateArchive;
@@ -174,10 +171,7 @@
 
   /** The Storage provider. */
   protected StorageProvider storageProvider;
-<<<<<<< HEAD
-=======
-
->>>>>>> b6a26c42
+
   /** The Required blocks. */
   protected Map<Long, Hash> requiredBlocks = Collections.emptyMap();
 
@@ -197,15 +191,10 @@
 
   /** The Max peers. */
   protected int maxPeers;
+
   /** Manages a cache of bad blocks globally */
   protected final BadBlockManager badBlockManager = new BadBlockManager();
 
-<<<<<<< HEAD
-=======
-  /** Manages a cache of bad blocks globally */
-  protected final BadBlockManager badBlockManager = new BadBlockManager();
-
->>>>>>> b6a26c42
   private int maxRemotelyInitiatedPeers;
 
   /** The Chain pruner configuration. */
@@ -213,10 +202,7 @@
 
   private NetworkingConfiguration networkingConfiguration;
   private Boolean randomPeerPriority;
-<<<<<<< HEAD
-=======
-
->>>>>>> b6a26c42
+
   /** the Dagger configured context that can provide dependencies */
   protected Optional<BesuComponent> besuComponent = Optional.empty();
 
@@ -1054,7 +1040,6 @@
             besuComponent.map(BesuComponent::getBesuPluginContext).orElse(null),
             evmConfiguration);
       }
-<<<<<<< HEAD
       case VERKLE -> {
         final VerkleWorldStateKeyValueStorage worldStateKeyValueStorage =
             worldStateStorageCoordinator.getStrategy(VerkleWorldStateKeyValueStorage.class);
@@ -1067,22 +1052,15 @@
             besuComponent.map(BesuComponent::getBesuPluginContext).orElse(null),
             evmConfiguration);
       }
-=======
->>>>>>> b6a26c42
       case FOREST -> {
         final WorldStatePreimageStorage preimageStorage =
             storageProvider.createWorldStatePreimageStorage();
         yield new ForestWorldStateArchive(
             worldStateStorageCoordinator, preimageStorage, evmConfiguration);
       }
-<<<<<<< HEAD
-      default -> throw new IllegalStateException(
-          "Unexpected value: " + dataStorageConfiguration.getDataStorageFormat());
-=======
       default ->
           throw new IllegalStateException(
               "Unexpected value: " + dataStorageConfiguration.getDataStorageFormat());
->>>>>>> b6a26c42
     };
   }
 
