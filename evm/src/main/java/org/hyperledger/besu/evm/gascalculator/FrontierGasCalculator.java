/*
 * Copyright ConsenSys AG.
 *
 * Licensed under the Apache License, Version 2.0 (the "License"); you may not use this file except in compliance with
 * the License. You may obtain a copy of the License at
 *
 * http://www.apache.org/licenses/LICENSE-2.0
 *
 * Unless required by applicable law or agreed to in writing, software distributed under the License is distributed on
 * an "AS IS" BASIS, WITHOUT WARRANTIES OR CONDITIONS OF ANY KIND, either express or implied. See the License for the
 * specific language governing permissions and limitations under the License.
 *
 * SPDX-License-Identifier: Apache-2.0
 */
package org.hyperledger.besu.evm.gascalculator;

import static org.hyperledger.besu.evm.internal.Words.clampedAdd;
import static org.hyperledger.besu.evm.internal.Words.clampedMultiply;
import static org.hyperledger.besu.evm.internal.Words.clampedToInt;
import static org.hyperledger.besu.evm.internal.Words.clampedToLong;
import static org.hyperledger.besu.evm.internal.Words.numWords;

import org.hyperledger.besu.datatypes.Address;
import org.hyperledger.besu.datatypes.Wei;
import org.hyperledger.besu.evm.account.Account;
import org.hyperledger.besu.evm.frame.MessageFrame;
import org.hyperledger.besu.evm.operation.ExpOperation;

import java.util.function.Supplier;

import org.apache.tuweni.bytes.Bytes;
import org.apache.tuweni.units.bigints.UInt256;

/** The Frontier gas calculator. */
public class FrontierGasCalculator implements GasCalculator {

  private static final long TX_DATA_ZERO_COST = 4L;

  private static final long TX_DATA_NON_ZERO_COST = 68L;

  private static final long TX_BASE_COST = 21_000L;

  private static final long TX_CREATE_EXTRA_COST = 0L;

  private static final long CODE_DEPOSIT_BYTE_COST = 200L;

  private static final long ID_PRECOMPILED_BASE_GAS_COST = 15L;

  private static final long ID_PRECOMPILED_WORD_GAS_COST = 3L;

  private static final long ECREC_PRECOMPILED_GAS_COST = 3_000L;

  private static final long SHA256_PRECOMPILED_BASE_GAS_COST = 60L;

  private static final long SHA256_PRECOMPILED_WORD_GAS_COST = 12L;

  private static final long RIPEMD160_PRECOMPILED_WORD_GAS_COST = 120L;

  private static final long RIPEMD160_PRECOMPILED_BASE_GAS_COST = 600L;

  private static final long VERY_LOW_TIER_GAS_COST = 3L;

  private static final long LOW_TIER_GAS_COST = 5L;

  private static final long BASE_TIER_GAS_COST = 2L;

  private static final long MID_TIER_GAS_COST = 8L;

  private static final long HIGH_TIER_GAS_COST = 10L;

  private static final long CALL_OPERATION_BASE_GAS_COST = 40L;

  private static final long CALL_VALUE_TRANSFER_GAS_COST = 9_000L;

  private static final long ADDITIONAL_CALL_STIPEND = 2_300L;

  private static final long NEW_ACCOUNT_GAS_COST = 25_000L;

  private static final long CREATE_OPERATION_GAS_COST = 32_000L;

  private static final long COPY_WORD_GAS_COST = 3L;

  private static final long MEMORY_WORD_GAS_COST = 3L;

  private static final long BALANCE_OPERATION_GAS_COST = 20L;

  private static final long BLOCKHASH_OPERATION_GAS_COST = 20L;

  private static final long EXP_OPERATION_BASE_GAS_COST = 10L;

  private static final long EXP_OPERATION_BYTE_GAS_COST = 10L;

  private static final long EXT_CODE_BASE_GAS_COST = 20L;

  private static final long JUMPDEST_OPERATION_GAS_COST = 1L;

  private static final long LOG_OPERATION_BASE_GAS_COST = 375L;

  private static final long LOG_OPERATION_DATA_BYTE_GAS_COST = 8L;

  private static final long LOG_OPERATION_TOPIC_GAS_COST = 375L;

  private static final long SELFDESTRUCT_OPERATION_GAS_COST = 0L;

  private static final long KECCAK256_OPERATION_BASE_GAS_COST = 30L;

  /** The constant KECCAK256_OPERATION_WORD_GAS_COST. */
  static final long KECCAK256_OPERATION_WORD_GAS_COST = 6L;

  private static final long SLOAD_OPERATION_GAS_COST = 50L;

  /** The constant STORAGE_SET_GAS_COST. */
  public static final long STORAGE_SET_GAS_COST = 20_000L;

  /** The constant STORAGE_RESET_GAS_COST. */
  public static final long STORAGE_RESET_GAS_COST = 5_000L;

  /** The constant STORAGE_RESET_REFUND_AMOUNT. */
  public static final long STORAGE_RESET_REFUND_AMOUNT = 15_000L;

  private static final long SELF_DESTRUCT_REFUND_AMOUNT = 24_000L;

  @Override
  public long transactionIntrinsicGasCost(final Bytes payload, final boolean isContractCreate) {
    int zeros = 0;
    for (int i = 0; i < payload.size(); i++) {
      if (payload.get(i) == 0) {
        ++zeros;
      }
    }
    final int nonZeros = payload.size() - zeros;

    final long cost = TX_BASE_COST + TX_DATA_ZERO_COST * zeros + TX_DATA_NON_ZERO_COST * nonZeros;

    return isContractCreate ? (cost + txCreateExtraGasCost()) : cost;
  }

  /**
   * Returns the additional gas cost for contract creation transactions
   *
   * @return the additional gas cost for contract creation transactions
   */
  protected long txCreateExtraGasCost() {
    return TX_CREATE_EXTRA_COST;
  }

  @Override
  public long codeDepositGasCost(final MessageFrame frame, final int codeSize) {
    return CODE_DEPOSIT_BYTE_COST * codeSize;
  }

  @Override
  public long idPrecompiledContractGasCost(final Bytes input) {
    return ID_PRECOMPILED_WORD_GAS_COST * numWords(input) + ID_PRECOMPILED_BASE_GAS_COST;
  }

  @Override
  public long getEcrecPrecompiledContractGasCost() {
    return ECREC_PRECOMPILED_GAS_COST;
  }

  @Override
  public long sha256PrecompiledContractGasCost(final Bytes input) {
    return SHA256_PRECOMPILED_WORD_GAS_COST * numWords(input) + SHA256_PRECOMPILED_BASE_GAS_COST;
  }

  @Override
  public long ripemd160PrecompiledContractGasCost(final Bytes input) {
    return RIPEMD160_PRECOMPILED_WORD_GAS_COST * numWords(input)
        + RIPEMD160_PRECOMPILED_BASE_GAS_COST;
  }

  @Override
  public long getZeroTierGasCost() {
    return 0L;
  }

  @Override
  public long getVeryLowTierGasCost() {
    return VERY_LOW_TIER_GAS_COST;
  }

  @Override
  public long getLowTierGasCost() {
    return LOW_TIER_GAS_COST;
  }

  @Override
  public long getBaseTierGasCost() {
    return BASE_TIER_GAS_COST;
  }

  @Override
  public long getMidTierGasCost() {
    return MID_TIER_GAS_COST;
  }

  @Override
  public long getHighTierGasCost() {
    return HIGH_TIER_GAS_COST;
  }

  /**
   * Returns the base gas cost to execute a call operation.
   *
   * @return the base gas cost to execute a call operation
   */
  @Override
  public long callOperationBaseGasCost() {
    return CALL_OPERATION_BASE_GAS_COST;
  }

  /**
   * Returns the gas cost to transfer funds in a call operation.
   *
   * @return the gas cost to transfer funds in a call operation
   */
  long callValueTransferGasCost() {
    return CALL_VALUE_TRANSFER_GAS_COST;
  }

  /**
   * Returns the gas cost to create a new account.
   *
   * @return the gas cost to create a new account
   */
  long newAccountGasCost() {
    return NEW_ACCOUNT_GAS_COST;
  }

  @SuppressWarnings("removal")
  @Override
  public long callOperationGasCost(
      final MessageFrame frame,
      final long stipend,
      final long inputDataOffset,
      final long inputDataLength,
      final long outputDataOffset,
      final long outputDataLength,
      final Wei transferValue,
      final Account recipient,
      final Address to) {
    return callOperationGasCost(
        frame,
        stipend,
        inputDataOffset,
        inputDataLength,
        outputDataOffset,
        outputDataLength,
        transferValue,
        recipient,
        to,
        true);
  }

  @Override
  public long callOperationGasCost(
      final MessageFrame frame,
      final long stipend,
      final long inputDataOffset,
      final long inputDataLength,
      final long outputDataOffset,
      final long outputDataLength,
      final Wei transferValue,
      final Account recipient,
      final Address to,
      final boolean accountIsWarm) {
    final long inputDataMemoryExpansionCost =
        memoryExpansionGasCost(frame, inputDataOffset, inputDataLength);
    final long outputDataMemoryExpansionCost =
        memoryExpansionGasCost(frame, outputDataOffset, outputDataLength);
    final long memoryExpansionCost =
        Math.max(inputDataMemoryExpansionCost, outputDataMemoryExpansionCost);

    long cost = clampedAdd(clampedAdd(callOperationBaseGasCost(), stipend), memoryExpansionCost);

    if (!transferValue.isZero()) {
      cost = clampedAdd(cost, callValueTransferGasCost());
    }

    if (recipient == null) {
      cost = clampedAdd(cost, newAccountGasCost());
    }

    return cost;
  }

  /**
   * Returns the additional call stipend for calls with value transfers.
   *
   * @return the additional call stipend for calls with value transfers
   */
  @Override
  public long getAdditionalCallStipend() {
    return ADDITIONAL_CALL_STIPEND;
  }

  @Override
  public long gasAvailableForChildCall(
      final MessageFrame frame, final long stipend, final boolean transfersValue) {
    if (transfersValue) {
      return stipend + getAdditionalCallStipend();
    } else {
      return stipend;
    }
  }

  /**
   * Returns the amount of gas the CREATE operation will consume.
   *
   * @param frame The current frame
   * @return the amount of gas the CREATE operation will consume
   * @deprecated Compose the operation cost from {@link #txCreateCost()}, {@link
   *     #memoryExpansionGasCost(MessageFrame, long, long)}, and {@link #initcodeCost(int)} As done
   *     in {@link org.hyperledger.besu.evm.operation.CreateOperation#cost(MessageFrame, Supplier)}
   */
  @SuppressWarnings("removal")
  @Override
<<<<<<< HEAD
  public long initCreateContractGasCost(final MessageFrame frame) {
    return 0;
  }

  @Override
  public long completedCreateContractGasCost(final MessageFrame frame) {
    return 0;
  }

  @Override
=======
  @Deprecated(since = "24.4.1", forRemoval = true)
>>>>>>> f68db380
  public long createOperationGasCost(final MessageFrame frame) {
    final long initCodeOffset = clampedToLong(frame.getStackItem(1));
    final int initCodeLength = clampedToInt(frame.getStackItem(2));

    return clampedAdd(
        clampedAdd(txCreateCost(), memoryExpansionGasCost(frame, initCodeOffset, initCodeLength)),
        initcodeCost(initCodeLength));
  }

  /**
   * Returns the amount of gas the CREATE2 operation will consume.
   *
   * @param frame The current frame
   * @return the amount of gas the CREATE2 operation will consume
   * @deprecated Compose the operation cost from {@link #txCreateCost()}, {@link
   *     #memoryExpansionGasCost(MessageFrame, long, long)}, {@link #createKeccakCost(int)}, and
   *     {@link #initcodeCost(int)}
   */
  @SuppressWarnings("removal")
  @Override
  @Deprecated(since = "24.4.1", forRemoval = true)
  public long create2OperationGasCost(final MessageFrame frame) {
    throw new UnsupportedOperationException(
        "CREATE2 operation not supported by " + getClass().getSimpleName());
  }

  @Override
  public long txCreateCost() {
    return CREATE_OPERATION_GAS_COST;
  }

  @Override
  public long createKeccakCost(final int initCodeLength) {
    return clampedMultiply(KECCAK256_OPERATION_WORD_GAS_COST, numWords(initCodeLength));
  }

  @Override
  public long initcodeCost(final int initCodeLength) {
    return 0;
  }

  @Override
  public long gasAvailableForChildCreate(final long stipend) {
    return stipend;
  }

  @Override
  public long dataCopyOperationGasCost(
      final MessageFrame frame, final long offset, final long length) {
    return copyWordsToMemoryGasCost(
        frame, VERY_LOW_TIER_GAS_COST, COPY_WORD_GAS_COST, offset, length);
  }

  @Override
  public long memoryExpansionGasCost(
      final MessageFrame frame, final long offset, final long length) {

    final long pre = memoryCost(frame.memoryWordSize());
    final long post = memoryCost(frame.calculateMemoryExpansion(offset, length));
    if (post == Long.MAX_VALUE) {
      return Long.MAX_VALUE;
    }
    return post - pre;
  }

  @Override
  public long getBalanceOperationGasCost(final MessageFrame frame) {
    return BALANCE_OPERATION_GAS_COST;
  }

  @Override
  public long getBlockHashOperationGasCost() {
    return BLOCKHASH_OPERATION_GAS_COST;
  }

  /**
   * Returns the gas cost for a byte in the {@link ExpOperation}.
   *
   * @return the gas cost for a byte in the exponent operation
   */
  protected long expOperationByteGasCost() {
    return EXP_OPERATION_BYTE_GAS_COST;
  }

  @Override
  public long expOperationGasCost(final int numBytes) {
    return expOperationByteGasCost() * numBytes + EXP_OPERATION_BASE_GAS_COST;
  }

  /**
   * Returns the base gas cost for external code accesses.
   *
   * @return the base gas cost for external code accesses
   */
  protected long extCodeBaseGasCost() {
    return EXT_CODE_BASE_GAS_COST;
  }

  @Override
  public long extCodeCopyOperationGasCost(
      final MessageFrame frame, final long offset, final long length) {
    return copyWordsToMemoryGasCost(
        frame, extCodeBaseGasCost(), COPY_WORD_GAS_COST, offset, length);
  }

  @Override
  public long extCodeHashOperationGasCost(final MessageFrame frame) {
    throw new UnsupportedOperationException(
        "EXTCODEHASH not supported by " + getClass().getSimpleName());
  }

  @Override
  public long getExtCodeSizeOperationGasCost() {
    return extCodeBaseGasCost();
  }

  @Override
  public long getJumpDestOperationGasCost() {
    return JUMPDEST_OPERATION_GAS_COST;
  }

  @Override
  public long logOperationGasCost(
      final MessageFrame frame, final long dataOffset, final long dataLength, final int numTopics) {
    return clampedAdd(
        LOG_OPERATION_BASE_GAS_COST,
        clampedAdd(
            clampedMultiply(LOG_OPERATION_DATA_BYTE_GAS_COST, dataLength),
            clampedAdd(
                clampedMultiply(LOG_OPERATION_TOPIC_GAS_COST, numTopics),
                memoryExpansionGasCost(frame, dataOffset, dataLength))));
  }

  @Override
  public long mLoadOperationGasCost(final MessageFrame frame, final long offset) {
    return clampedAdd(VERY_LOW_TIER_GAS_COST, memoryExpansionGasCost(frame, offset, 32));
  }

  @Override
  public long mStoreOperationGasCost(final MessageFrame frame, final long offset) {
    return clampedAdd(VERY_LOW_TIER_GAS_COST, memoryExpansionGasCost(frame, offset, 32));
  }

  @Override
  public long mStore8OperationGasCost(final MessageFrame frame, final long offset) {
    return clampedAdd(VERY_LOW_TIER_GAS_COST, memoryExpansionGasCost(frame, offset, 1));
  }

  @Override
  public long selfDestructOperationGasCost(
      final MessageFrame frame,
      final Account recipient,
      final Wei inheritance,
      final Address originatorAddress) {
    return SELFDESTRUCT_OPERATION_GAS_COST;
  }

  @Override
  public long keccak256OperationGasCost(
      final MessageFrame frame, final long offset, final long length) {
    return copyWordsToMemoryGasCost(
        frame,
        KECCAK256_OPERATION_BASE_GAS_COST,
        KECCAK256_OPERATION_WORD_GAS_COST,
        offset,
        length);
  }

  @Override
<<<<<<< HEAD
  public long create2OperationGasCost(final MessageFrame frame) {
    throw new UnsupportedOperationException(
        "CREATE2 operation not supported by " + getClass().getSimpleName());
  }

  @Override
  public long getSloadOperationGasCost(final MessageFrame frame, final UInt256 key) {
=======
  public long getSloadOperationGasCost() {
>>>>>>> f68db380
    return SLOAD_OPERATION_GAS_COST;
  }

  @Override
  public long calculateStorageCost(
      final MessageFrame frame,
      final UInt256 key,
      final UInt256 newValue,
      final Supplier<UInt256> currentValue,
      final Supplier<UInt256> originalValue) {
    return !newValue.isZero() && currentValue.get().isZero()
        ? STORAGE_SET_GAS_COST
        : STORAGE_RESET_GAS_COST;
  }

  @Override
  public long calculateStorageRefundAmount(
      final UInt256 newValue,
      final Supplier<UInt256> currentValue,
      final Supplier<UInt256> originalValue) {
    return newValue.isZero() && !currentValue.get().isZero() ? STORAGE_RESET_REFUND_AMOUNT : 0L;
  }

  @Override
  public long getSelfDestructRefundAmount() {
    return SELF_DESTRUCT_REFUND_AMOUNT;
  }

  /**
   * Copy words to memory gas cost.
   *
   * @param frame the frame
   * @param baseGasCost the base gas cost
   * @param wordGasCost the word gas cost
   * @param offset the offset
   * @param length the length
   * @return the cost
   */
  protected long copyWordsToMemoryGasCost(
      final MessageFrame frame,
      final long baseGasCost,
      final long wordGasCost,
      final long offset,
      final long length) {
    final long copyCost =
        clampedAdd(clampedMultiply(wordGasCost, numWords(clampedToInt(length))), baseGasCost);
    final long memoryCost = memoryExpansionGasCost(frame, offset, length);

    return clampedAdd(copyCost, memoryCost);
  }

  /**
   * Memory cost.
   *
   * @param length the length
   * @return the cost
   */
  static long memoryCost(final long length) {
    final long lengthSquare = clampedMultiply(length, length);
    final long base =
        (lengthSquare == Long.MAX_VALUE)
            ? clampedMultiply(length / 512, length)
            : lengthSquare / 512;

    return clampedAdd(clampedMultiply(MEMORY_WORD_GAS_COST, length), base);
  }

  @Override
  public long getMaximumTransactionCost(final int size) {
    return TX_BASE_COST + TX_DATA_NON_ZERO_COST * size;
  }

  @Override
  public long getMinimumTransactionCost() {
    return TX_BASE_COST;
  }
}<|MERGE_RESOLUTION|>--- conflicted
+++ resolved
@@ -305,6 +305,16 @@
     }
   }
 
+  @Override
+  public long initCreateContractGasCost(final MessageFrame frame) {
+    return 0;
+  }
+
+  @Override
+  public long completedCreateContractGasCost(final MessageFrame frame) {
+    return 0;
+  }
+
   /**
    * Returns the amount of gas the CREATE operation will consume.
    *
@@ -316,20 +326,7 @@
    */
   @SuppressWarnings("removal")
   @Override
-<<<<<<< HEAD
-  public long initCreateContractGasCost(final MessageFrame frame) {
-    return 0;
-  }
-
-  @Override
-  public long completedCreateContractGasCost(final MessageFrame frame) {
-    return 0;
-  }
-
-  @Override
-=======
   @Deprecated(since = "24.4.1", forRemoval = true)
->>>>>>> f68db380
   public long createOperationGasCost(final MessageFrame frame) {
     final long initCodeOffset = clampedToLong(frame.getStackItem(1));
     final int initCodeLength = clampedToInt(frame.getStackItem(2));
@@ -499,17 +496,7 @@
   }
 
   @Override
-<<<<<<< HEAD
-  public long create2OperationGasCost(final MessageFrame frame) {
-    throw new UnsupportedOperationException(
-        "CREATE2 operation not supported by " + getClass().getSimpleName());
-  }
-
-  @Override
   public long getSloadOperationGasCost(final MessageFrame frame, final UInt256 key) {
-=======
-  public long getSloadOperationGasCost() {
->>>>>>> f68db380
     return SLOAD_OPERATION_GAS_COST;
   }
 
