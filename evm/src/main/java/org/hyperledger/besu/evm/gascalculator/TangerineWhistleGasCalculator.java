--- conflicted
+++ resolved
@@ -46,11 +46,7 @@
 
   @Override
   public long getBalanceOperationGasCost(
-<<<<<<< HEAD
-      final MessageFrame frame, final Optional<Address> maybeAddress) {
-=======
       final MessageFrame frame, final boolean accountIsWarm, final Optional<Address> maybeAddress) {
->>>>>>> 87dfbcd7
     return BALANCE_OPERATION_GAS_COST;
   }
 
