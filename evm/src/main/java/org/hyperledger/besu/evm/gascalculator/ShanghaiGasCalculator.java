--- conflicted
+++ resolved
@@ -14,11 +14,11 @@
  *
  * SPDX-License-Identifier: Apache-2.0
  */
-<<<<<<< HEAD
 import static org.hyperledger.besu.ethereum.trie.verkle.util.Parameters.BALANCE_LEAF_KEY;
 import static org.hyperledger.besu.ethereum.trie.verkle.util.Parameters.CODE_KECCAK_LEAF_KEY;
 import static org.hyperledger.besu.evm.internal.Words.clampedAdd;
 import static org.hyperledger.besu.evm.internal.Words.clampedToLong;
+import static org.hyperledger.besu.evm.internal.Words.numWords;
 
 import org.hyperledger.besu.datatypes.AccessWitness;
 import org.hyperledger.besu.datatypes.Address;
@@ -27,11 +27,6 @@
 import org.hyperledger.besu.evm.account.Account;
 import org.hyperledger.besu.evm.account.MutableAccount;
 import org.hyperledger.besu.evm.frame.MessageFrame;
-=======
-
-import static org.hyperledger.besu.evm.internal.Words.clampedAdd;
-import static org.hyperledger.besu.evm.internal.Words.numWords;
->>>>>>> f68db380
 
 import java.util.List;
 import java.util.function.Supplier;
@@ -71,7 +66,6 @@
   }
 
   @Override
-<<<<<<< HEAD
   public long computeBaseAccessEventsCost(
       final AccessWitness accessWitness,
       final Transaction transaction,
@@ -116,7 +110,9 @@
             .touchCodeChunksUponContractCreation(frame.getContractAddress(), codeSize));
   }
 
-  @Override
+  @SuppressWarnings("removal")
+  @Override
+  @Deprecated(since = "24.4.1", forRemoval = true)
   public long createOperationGasCost(final MessageFrame frame) {
 
     final long initCodeOffset = clampedToLong(frame.getStackItem(1));
@@ -131,10 +127,11 @@
   private static long calculateInitGasCost(final long initCodeLength) {
     final int dataLength = (int) Math.ceil(initCodeLength / 32.0);
     return dataLength * INIT_CODE_COST;
-=======
+  }
+
+  @Override
   public long initcodeCost(final int initCodeLength) {
     return numWords(initCodeLength) * INIT_CODE_COST;
->>>>>>> f68db380
   }
 
   @Override
