/*
 * Copyright Hyperledger Besu Contributors.
 *
 * Licensed under the Apache License, Version 2.0 (the "License"); you may not use this file except in compliance with
 * the License. You may obtain a copy of the License at
 *
 * http://www.apache.org/licenses/LICENSE-2.0
 *
 * Unless required by applicable law or agreed to in writing, software distributed under the License is distributed on
 * an "AS IS" BASIS, WITHOUT WARRANTIES OR CONDITIONS OF ANY KIND, either express or implied. See the License for the
 * specific language governing permissions and limitations under the License.
 *
 * SPDX-License-Identifier: Apache-2.0
 */
package org.hyperledger.besu.ethereum.referencetests;

import org.hyperledger.besu.datatypes.Address;
import org.hyperledger.besu.datatypes.Hash;
import org.hyperledger.besu.ethereum.core.BlockHeader;
import org.hyperledger.besu.ethereum.core.InMemoryKeyValueStorageProvider;
import org.hyperledger.besu.ethereum.trie.bonsai.cache.CachedMerkleTrieLoader;
import org.hyperledger.besu.ethereum.trie.bonsai.cache.CachedWorldStorageManager;
import org.hyperledger.besu.ethereum.trie.bonsai.cache.NoOpCachedWorldStorageManager;
import org.hyperledger.besu.ethereum.trie.bonsai.storage.BonsaiPreImageProxy;
import org.hyperledger.besu.ethereum.trie.bonsai.storage.BonsaiWorldStateKeyValueStorage;
import org.hyperledger.besu.ethereum.trie.bonsai.trielog.NoOpTrieLogManager;
import org.hyperledger.besu.ethereum.trie.bonsai.trielog.TrieLogManager;
import org.hyperledger.besu.ethereum.trie.bonsai.worldview.BonsaiWorldState;
import org.hyperledger.besu.ethereum.worldstate.DataStorageConfiguration;
import org.hyperledger.besu.evm.internal.EvmConfiguration;
import org.hyperledger.besu.evm.worldstate.WorldUpdater;
import org.hyperledger.besu.metrics.ObservableMetricsSystem;
import org.hyperledger.besu.metrics.noop.NoOpMetricsSystem;

import java.util.Map;
import java.util.stream.Stream;

import com.fasterxml.jackson.annotation.JsonCreator;
import org.apache.tuweni.bytes.Bytes;
import org.apache.tuweni.bytes.Bytes32;

public class BonsaiReferenceTestWorldState extends BonsaiWorldState
    implements ReferenceTestWorldState {

  private final BonsaiReferenceTestWorldStateStorage refTestStorage;
  private final BonsaiPreImageProxy preImageProxy;
  private final EvmConfiguration evmConfiguration;

  protected BonsaiReferenceTestWorldState(
      final BonsaiReferenceTestWorldStateStorage worldStateKeyValueStorage,
      final CachedMerkleTrieLoader cachedMerkleTrieLoader,
      final CachedWorldStorageManager cachedWorldStorageManager,
      final TrieLogManager trieLogManager,
      final BonsaiPreImageProxy preImageProxy,
      final EvmConfiguration evmConfiguration) {
    super(
        worldStateKeyValueStorage,
        cachedMerkleTrieLoader,
        cachedWorldStorageManager,
        trieLogManager,
        evmConfiguration);
    this.refTestStorage = worldStateKeyValueStorage;
    this.preImageProxy = preImageProxy;
    this.evmConfiguration = evmConfiguration;
    setAccumulator(
        new BonsaiReferenceTestUpdateAccumulator(
            this,
            (addr, value) ->
                cachedMerkleTrieLoader.preLoadAccount(
                    getWorldStateStorage(), worldStateRootHash, addr),
            (addr, value) ->
                cachedMerkleTrieLoader.preLoadStorageSlot(getWorldStateStorage(), addr, value),
            preImageProxy,
            evmConfiguration));
  }

  @Override
  public ReferenceTestWorldState copy() {
    var layerCopy =
        new BonsaiReferenceTestWorldStateStorage(worldStateKeyValueStorage, preImageProxy);
    return new BonsaiReferenceTestWorldState(
        layerCopy,
        cachedMerkleTrieLoader,
        cachedWorldStorageManager,
        trieLogManager,
        preImageProxy,
        evmConfiguration);
  }

  /**
   * For reference tests world state root validation is handled in the harness, this stubs out the
   * behavior to always pass.
   *
   * @param calculatedStateRoot state root calculated during bonsai persist step.
   * @param header supplied reference test block header.
   */
  @Override
  protected void verifyWorldStateRoot(final Hash calculatedStateRoot, final BlockHeader header) {
    // The test harness validates the root hash, no need to validate in-line for reference test
  }

  @JsonCreator
  public static BonsaiReferenceTestWorldState create(
      final Map<String, ReferenceTestWorldState.AccountMock> accounts) {
    return create(accounts, EvmConfiguration.DEFAULT);
  }

  @JsonCreator
  public static BonsaiReferenceTestWorldState create(
      final Map<String, ReferenceTestWorldState.AccountMock> accounts,
      final EvmConfiguration evmConfiguration) {
    final ObservableMetricsSystem metricsSystem = new NoOpMetricsSystem();
    final CachedMerkleTrieLoader cachedMerkleTrieLoader = new CachedMerkleTrieLoader(metricsSystem);
    final TrieLogManager trieLogManager = new NoOpTrieLogManager();
    final BonsaiPreImageProxy preImageProxy =
        new BonsaiPreImageProxy.BonsaiReferenceTestPreImageProxy();

<<<<<<< HEAD
    final BonsaiReferenceTestWorldStateStorage worldStateKeyValueStorage =
        new BonsaiReferenceTestWorldStateStorage(
            new BonsaiWorldStateKeyValueStorage(
                new InMemoryKeyValueStorageProvider(), metricsSystem),
            preImageProxy);
=======
    final BonsaiWorldStateKeyValueStorage bonsaiWorldStateKeyValueStorage =
        new BonsaiWorldStateKeyValueStorage(
            new InMemoryKeyValueStorageProvider(),
            metricsSystem,
            DataStorageConfiguration.DEFAULT_CONFIG);

    final BonsaiReferenceTestWorldStateStorage worldStateStorage =
        new BonsaiReferenceTestWorldStateStorage(bonsaiWorldStateKeyValueStorage, preImageProxy);
>>>>>>> 958a0723

    final NoOpCachedWorldStorageManager noOpCachedWorldStorageManager =
        new NoOpCachedWorldStorageManager(bonsaiWorldStateKeyValueStorage);

    final BonsaiReferenceTestWorldState worldState =
        new BonsaiReferenceTestWorldState(
            worldStateKeyValueStorage,
            cachedMerkleTrieLoader,
            noOpCachedWorldStorageManager,
            trieLogManager,
            preImageProxy,
            evmConfiguration);

    final WorldUpdater updater = worldState.updater();
    for (final Map.Entry<String, ReferenceTestWorldState.AccountMock> entry : accounts.entrySet()) {
      ReferenceTestWorldState.insertAccount(
          updater, Address.fromHexString(entry.getKey()), entry.getValue());
    }
    updater.commit();
    return worldState;
  }

  @Override
  public Stream<StreamableAccount> streamAccounts(final Bytes32 startKeyHash, final int limit) {
    return this.refTestStorage.streamAccounts(this, startKeyHash, limit);
  }

  @Override
  protected Hash hashAndSavePreImage(final Bytes value) {
    // by default do not save has preImages
    return preImageProxy.hashAndSavePreImage(value);
  }
}<|MERGE_RESOLUTION|>--- conflicted
+++ resolved
@@ -115,22 +115,14 @@
     final BonsaiPreImageProxy preImageProxy =
         new BonsaiPreImageProxy.BonsaiReferenceTestPreImageProxy();
 
-<<<<<<< HEAD
-    final BonsaiReferenceTestWorldStateStorage worldStateKeyValueStorage =
-        new BonsaiReferenceTestWorldStateStorage(
-            new BonsaiWorldStateKeyValueStorage(
-                new InMemoryKeyValueStorageProvider(), metricsSystem),
-            preImageProxy);
-=======
     final BonsaiWorldStateKeyValueStorage bonsaiWorldStateKeyValueStorage =
         new BonsaiWorldStateKeyValueStorage(
             new InMemoryKeyValueStorageProvider(),
             metricsSystem,
             DataStorageConfiguration.DEFAULT_CONFIG);
 
-    final BonsaiReferenceTestWorldStateStorage worldStateStorage =
+    final BonsaiReferenceTestWorldStateStorage worldStateKeyValueStorage =
         new BonsaiReferenceTestWorldStateStorage(bonsaiWorldStateKeyValueStorage, preImageProxy);
->>>>>>> 958a0723
 
     final NoOpCachedWorldStorageManager noOpCachedWorldStorageManager =
         new NoOpCachedWorldStorageManager(bonsaiWorldStateKeyValueStorage);
