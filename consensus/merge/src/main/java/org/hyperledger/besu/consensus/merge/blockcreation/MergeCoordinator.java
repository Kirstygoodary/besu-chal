--- conflicted
+++ resolved
@@ -22,7 +22,6 @@
 import org.hyperledger.besu.datatypes.Address;
 import org.hyperledger.besu.datatypes.Hash;
 import org.hyperledger.besu.datatypes.Wei;
-import org.hyperledger.besu.ethereum.BlockProcessingOutputs;
 import org.hyperledger.besu.ethereum.BlockProcessingResult;
 import org.hyperledger.besu.ethereum.ProtocolContext;
 import org.hyperledger.besu.ethereum.blockcreation.BlockCreator.BlockCreationResult;
@@ -305,11 +304,7 @@
           new PayloadWrapper(
               payloadIdentifier,
               new BlockWithReceipts(emptyBlock, result.getReceipts()),
-<<<<<<< HEAD
-              result.getYield().flatMap(BlockProcessingOutputs::getRequests)));
-=======
               result.getRequests()));
->>>>>>> f16d3526
       LOG.info(
           "Start building proposals for block {} identified by {}",
           emptyBlock.getHeader().getNumber(),
@@ -478,11 +473,7 @@
           new PayloadWrapper(
               payloadIdentifier,
               new BlockWithReceipts(bestBlock, resultBest.getReceipts()),
-<<<<<<< HEAD
-              resultBest.getYield().flatMap(BlockProcessingOutputs::getRequests)));
-=======
               resultBest.getRequests()));
->>>>>>> f16d3526
       LOG.atDebug()
           .setMessage(
               "Successfully built block {} for proposal identified by {}, with {} transactions, in {}ms")
