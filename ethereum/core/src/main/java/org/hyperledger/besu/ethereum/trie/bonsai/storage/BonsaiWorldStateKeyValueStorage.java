--- conflicted
+++ resolved
@@ -286,42 +286,11 @@
     }
   }
 
-<<<<<<< HEAD
-  public static class Updater implements WorldStateKeyValueStorage.Updater {
-=======
-  @Override
-  public long addNodeAddedListener(final NodesAddedListener listener) {
-    throw new RuntimeException("addNodeAddedListener not available");
-  }
-
-  @Override
-  public void removeNodeAddedListener(final long id) {
-    throw new RuntimeException("removeNodeAddedListener not available");
-  }
-
   public FlatDbStrategy getFlatDbStrategy() {
     return flatDbStrategyProvider.getFlatDbStrategy(composedWorldStateStorage);
   }
 
-  public interface BonsaiUpdater extends WorldStateStorage.Updater {
-    BonsaiUpdater removeCode(final Hash accountHash);
-
-    BonsaiUpdater removeAccountInfoState(final Hash accountHash);
-
-    BonsaiUpdater putAccountInfoState(final Hash accountHash, final Bytes accountValue);
-
-    BonsaiUpdater putStorageValueBySlotHash(
-        final Hash accountHash, final Hash slotHash, final Bytes storage);
-
-    void removeStorageValueBySlotHash(final Hash accountHash, final Hash slotHash);
-
-    SegmentedKeyValueStorageTransaction getWorldStateTransaction();
-
-    KeyValueStorageTransaction getTrieLogStorageTransaction();
-  }
-
-  public static class Updater implements BonsaiUpdater {
->>>>>>> 958a0723
+  public static class Updater implements WorldStateKeyValueStorage.Updater {
 
     private final SegmentedKeyValueStorageTransaction composedWorldStateTransaction;
     private final KeyValueStorageTransaction trieLogStorageTransaction;
