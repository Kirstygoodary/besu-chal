/*
 * Copyright ConsenSys AG.
 *
 * Licensed under the Apache License, Version 2.0 (the "License"); you may not use this file except in compliance with
 * the License. You may obtain a copy of the License at
 *
 * http://www.apache.org/licenses/LICENSE-2.0
 *
 * Unless required by applicable law or agreed to in writing, software distributed under the License is distributed on
 * an "AS IS" BASIS, WITHOUT WARRANTIES OR CONDITIONS OF ANY KIND, either express or implied. See the License for the
 * specific language governing permissions and limitations under the License.
 *
 * SPDX-License-Identifier: Apache-2.0
 */
package org.hyperledger.besu.evm.frame;

import static com.google.common.base.Preconditions.checkState;
import static java.util.Collections.emptySet;

import org.hyperledger.besu.collections.trie.BytesTrieSet;
import org.hyperledger.besu.collections.undo.UndoScalar;
import org.hyperledger.besu.collections.undo.UndoSet;
import org.hyperledger.besu.collections.undo.UndoTable;
import org.hyperledger.besu.datatypes.AccessWitness;
import org.hyperledger.besu.datatypes.Address;
import org.hyperledger.besu.datatypes.VersionedHash;
import org.hyperledger.besu.datatypes.Wei;
import org.hyperledger.besu.evm.Code;
import org.hyperledger.besu.evm.code.CodeSection;
import org.hyperledger.besu.evm.internal.MemoryEntry;
import org.hyperledger.besu.evm.internal.OperandStack;
import org.hyperledger.besu.evm.internal.ReturnStack;
import org.hyperledger.besu.evm.internal.StorageEntry;
import org.hyperledger.besu.evm.internal.UnderflowException;
import org.hyperledger.besu.evm.log.Log;
import org.hyperledger.besu.evm.operation.BlockHashOperation.BlockHashLookup;
import org.hyperledger.besu.evm.operation.Operation;
import org.hyperledger.besu.evm.worldstate.WorldUpdater;

import java.util.ArrayDeque;
import java.util.ArrayList;
import java.util.Deque;
import java.util.HashMap;
import java.util.List;
import java.util.Map;
import java.util.Optional;
import java.util.Set;
import java.util.function.Consumer;
import java.util.function.Supplier;

import com.google.common.base.Suppliers;
import com.google.common.collect.HashBasedTable;
import com.google.common.collect.HashMultimap;
import com.google.common.collect.Multimap;
import com.google.common.collect.Table;
import org.apache.tuweni.bytes.Bytes;
import org.apache.tuweni.bytes.Bytes32;
import org.apache.tuweni.bytes.MutableBytes;
import org.apache.tuweni.units.bigints.UInt256;

/**
 * A container object for all the states associated with a message.
 *
 * <p>A message corresponds to an interaction between two accounts. A Transaction spawns at least
 * one message when it's processed. Messages can also spawn messages depending on the code executed
 * within a message.
 *
 * <p>Note that there is no specific Message object in the code base. Instead, message executions
 * correspond to a {@code MessageFrame} and a specific AbstractMessageProcessor. Currently, there
 * are two such AbstractMessageProcessor types:
 *
 * <p><b>Message Call ({@code MESSAGE_CALL})</b>
 *
 * <p>A message call consists of applying a set of changes to an account on behalf of another
 * account. At the minimal end of changes is a value transfer between a sender and recipient
 * account. If the recipient account contains code, that code is also executed.
 *
 * <p><b>Contract Creation ({@code CONTRACT_CREATION})</b>
 *
 * <p>A contract creation, as its name suggests, creates contract accounts. Contract initialization
 * code and a value are supplied to initialize the contract account code and balance, respectively.
 */
public class MessageFrame {

  /**
   * Message Frame State.
   *
   * <h2>Message Frame Lifecycle</h2>
   *
   * <p>The diagram below presents the message frame lifecycle:
   *
   * <pre>
   *            ------------------------------------------------------
   *            |                                                    |
   *            |                                                    v
   *            |               ---------------------     ---------------------
   *            |               |                   |     |                   |
   *            |               |    CODE_SUCCESS   | --&gt; | COMPLETED_SUCCESS |
   *            |               |                   |     |                   |
   *            |               ---------------------     ---------------------
   *            |                         ^
   *            |                         |
   *  ---------------------     ---------------------     ---------------------
   *  |                   |     |                   | --&gt; |                   |
   *  |    NOT_STARTED    | --&gt; |   CODE_EXECUTING  |     |   CODE_SUSPENDED  |
   *  |                   |     |                   | &lt;-- |                   |
   *  ---------------------     ---------------------     ---------------------
   *            |                         |
   *            |                         |
   *            |                         |                 ---------------------
   *            |                         |                 |                   |
   *            |                         |------------&gt; |      REVERTED     |
   *            |                         |                 |                   |
   *            |                         |                 ---------------------
   *            |                         |
   *            |                         v
   *            |               ---------------------     ---------------------
   *            |               |                   |     |                   |
   *            |-------------&gt; |  EXCEPTIONAL_HALT | --&gt; | COMPLETED_FAILURE |
   *                            |                   |     |                   |
   *                            ---------------------     ---------------------
   * </pre>
   *
   * <b>Message Not Started ({@link #NOT_STARTED})</b>
   *
   * <p>The message has not begun to execute yet.
   *
   * <p><b>Code Executing ({@link #CODE_EXECUTING})</b>
   *
   * <p>The message contains code and has begun executing it. The execution will continue until it
   * is halted due to (1) spawning a child message (2) encountering an exceptional halting condition
   * (2) completing successfully.
   *
   * <p><b>Code Suspended Execution ({@link #CODE_SUSPENDED})</b>
   *
   * <p>The message has spawned a child message and has suspended its execution until the child
   * message has completed and notified its parent message. The message will then continue executing
   * code ({@link #CODE_EXECUTING}) again.
   *
   * <p><b>Code Execution Completed Successfully ({@link #CODE_SUSPENDED})</b>
   *
   * <p>The code within the message has executed to completion successfully.
   *
   * <p><b>Message Exceptionally Halted ({@link #EXCEPTIONAL_HALT})</b>
   *
   * <p>The message execution has encountered an exceptional halting condition at some point during
   * its execution.
   *
   * <p><b>Message Reverted ({@link #REVERT})</b>
   *
   * <p>The message execution has requested to revert state during execution.
   *
   * <p><b>Message Execution Failed ({@link #COMPLETED_FAILED})</b>
   *
   * <p>The message execution failed to execute successfully; most likely due to encountering an
   * exceptional halting condition. At this point the message frame is finalized and the parent is
   * notified.
   *
   * <p><b>Message Execution Completed Successfully ({@link #COMPLETED_SUCCESS})</b>
   *
   * <p>The message execution completed successfully and needs to finalized and propagated to the
   * parent message that spawned it.
   */
  public enum State {

    /** Message execution has not started. */
    NOT_STARTED,

    /** Code execution within the message is in progress. */
    CODE_EXECUTING,

    /** Code execution within the message has finished successfully. */
    CODE_SUCCESS,

    /** Code execution within the message has been suspended. */
    CODE_SUSPENDED,

    /** An exceptional halting condition has occurred. */
    EXCEPTIONAL_HALT,

    /** State changes were reverted during execution. */
    REVERT,

    /** The message execution has failed to complete successfully. */
    COMPLETED_FAILED,

    /** The message execution has completed successfully. */
    COMPLETED_SUCCESS,
  }

  /** The message type the frame corresponds to. */
  public enum Type {

    /** A Contract creation message. */
    CONTRACT_CREATION,

    /** A message call message. */
    MESSAGE_CALL,
  }

  /** The constant DEFAULT_MAX_STACK_SIZE. */
  public static final int DEFAULT_MAX_STACK_SIZE = 1024;

  // Global data fields.
  private final WorldUpdater worldUpdater;

  // Metadata fields.
  private final Type type;
  private State state = State.NOT_STARTED;

  // Machine state fields.
  private long gasRemaining;
  private int pc;
  private int section = 0;
  private final Memory memory = new Memory();
  private final OperandStack stack;
  private final Supplier<ReturnStack> returnStack;
  private Bytes output = Bytes.EMPTY;
  private Bytes returnData = Bytes.EMPTY;
  private final boolean isStatic;

  // Transaction state fields.
  private final List<Log> logs = new ArrayList<>();
  private final Map<Address, Wei> refunds = new HashMap<>();

  // Execution Environment fields.
  private final Address recipient;
  private final Address contract;
  private final Bytes inputData;
  private final Address sender;
  private final Wei value;
  private final Wei apparentValue;
  private final Code code;

  private Optional<Bytes> revertReason;

  private final Map<String, Object> contextVariables;

  private Optional<ExceptionalHaltReason> exceptionalHaltReason = Optional.empty();
  private Operation currentOperation;
  private final Consumer<MessageFrame> completer;
  private Optional<MemoryEntry> maybeUpdatedMemory = Optional.empty();
  private Optional<StorageEntry> maybeUpdatedStorage = Optional.empty();

  private final TxValues txValues;

  /** The mark of the undoable collections at the creation of this message frame */
  private final long undoMark;

  /** mutated by AUTH operation */
  private Address authorizedBy = null;

  private final AccessWitness accessWitness;

  /**
   * Builder builder.
   *
   * @return the builder
   */
  public static Builder builder() {
    return new Builder();
  }

  private MessageFrame(
      final Type type,
      final WorldUpdater worldUpdater,
      final long initialGas,
      final Address recipient,
      final Address contract,
      final Bytes inputData,
      final Address sender,
      final Wei value,
      final Wei apparentValue,
      final Code code,
      final boolean isStatic,
      final Consumer<MessageFrame> completer,
      final Map<String, Object> contextVariables,
      final Optional<Bytes> revertReason,
      final TxValues txValues,
      final AccessWitness accessWitness) {

    this.txValues = txValues;
    this.type = type;
    this.worldUpdater = worldUpdater;
    this.gasRemaining = initialGas;
    this.stack = new OperandStack(txValues.maxStackSize());
    this.returnStack =
        Suppliers.memoize(
            () -> {
              var rStack = new ReturnStack();
              rStack.push(new ReturnStack.ReturnStackItem(0, 0, 0));
              return rStack;
            });
    this.pc = code.isValid() ? code.getCodeSection(0).getEntryPoint() : 0;
    this.recipient = recipient;
    this.contract = contract;
    this.inputData = inputData;
    this.sender = sender;
    this.value = value;
    this.apparentValue = apparentValue;
    this.code = code;
    this.isStatic = isStatic;
    this.completer = completer;
    this.contextVariables = contextVariables;
    this.revertReason = revertReason;

    this.undoMark = txValues.transientStorage().mark();
    this.accessWitness = accessWitness;
  }

  /**
   * Return the program counter.
   *
   * @return the program counter
   */
  public int getPC() {
    return pc;
  }

  /**
   * Set the program counter.
   *
   * @param pc The new program counter value
   */
  public void setPC(final int pc) {
    this.pc = pc;
  }

  /**
   * Set the code section index.
   *
   * @param section the code section index
   */
  public void setSection(final int section) {
    this.section = section;
  }

  /**
   * Return the current code section. Always zero for legacy code.
   *
   * @return the current code section
   */
  public int getSection() {
    return section;
  }

  /**
   * Call function and return exceptional halt reason.
   *
   * @param calledSection the called section
   * @return the exceptional halt reason
   */
  public ExceptionalHaltReason callFunction(final int calledSection) {
    CodeSection info = code.getCodeSection(calledSection);
    if (info == null) {
      return ExceptionalHaltReason.CODE_SECTION_MISSING;
    } else if (stack.size() + info.getMaxStackHeight() > txValues.maxStackSize()) {
      return ExceptionalHaltReason.TOO_MANY_STACK_ITEMS;
    } else if (stack.size() < info.getInputs()) {
      return ExceptionalHaltReason.TOO_FEW_INPUTS_FOR_CODE_SECTION;
    } else {
      returnStack
          .get()
          .push(new ReturnStack.ReturnStackItem(section, pc + 2, stack.size() - info.getInputs()));
      pc = info.getEntryPoint() - 1; // will be +1ed at end of operations loop
      this.section = calledSection;
      return null;
    }
  }

  /**
   * Execute the mechanics of the JUMPF operation.
   *
   * @param section the section
   * @return the exceptional halt reason, if the jump failed
   */
  public ExceptionalHaltReason jumpFunction(final int section) {
    CodeSection info = code.getCodeSection(section);
    if (info == null) {
      return ExceptionalHaltReason.CODE_SECTION_MISSING;
    } else if (stackSize() != peekReturnStack().getStackHeight() + info.getInputs()) {
      return ExceptionalHaltReason.JUMPF_STACK_MISMATCH;
    } else {
      pc = -1; // will be +1ed at end of operations loop
      this.section = section;
      return null;
    }
  }

  /**
   * Return function exceptional halt reason.
   *
   * @return the exceptional halt reason
   */
  public ExceptionalHaltReason returnFunction() {
    CodeSection thisInfo = code.getCodeSection(this.section);
    var rStack = returnStack.get();
    var returnInfo = rStack.pop();
    if ((returnInfo.getStackHeight() + thisInfo.getOutputs()) != stack.size()) {
      return ExceptionalHaltReason.INCORRECT_CODE_SECTION_RETURN_OUTPUTS;
    } else if (rStack.isEmpty()) {
      setState(MessageFrame.State.CODE_SUCCESS);
      setOutputData(Bytes.EMPTY);
      return null;
    } else {
      this.pc = returnInfo.getPC();
      this.section = returnInfo.getCodeSectionIndex();
      return null;
    }
  }

  /** Deducts the remaining gas. */
  public void clearGasRemaining() {
    this.gasRemaining = 0L;
  }

  /**
   * Decrement the amount of remaining gas.
   *
   * @param amount The amount of gas to deduct
   * @return the amount of gas available, after deductions.
   */
  public long decrementRemainingGas(final long amount) {
    this.gasRemaining -= amount;
    return this.gasRemaining;
  }

  /**
   * Return the amount of remaining gas.
   *
   * @return the amount of remaining gas
   */
  public long getRemainingGas() {
    return gasRemaining;
  }

  /**
   * Increment the amount of remaining gas.
   *
   * @param amount The amount of gas to increment
   */
  public void incrementRemainingGas(final long amount) {
    this.gasRemaining += amount;
  }

  /**
   * Set the amount of remaining gas.
   *
   * @param amount The amount of remaining gas
   */
  public void setGasRemaining(final long amount) {
    this.gasRemaining = amount;
  }

  /**
   * Return the output data.
   *
   * @return the output data
   */
  public Bytes getOutputData() {
    return output;
  }

  /**
   * Set the output data.
   *
   * @param output The output data
   */
  public void setOutputData(final Bytes output) {
    this.output = output;
  }

  /** Clears the output data buffer. */
  public void clearOutputData() {
    setOutputData(Bytes.EMPTY);
  }

  /**
   * Return the return data.
   *
   * @return the return data
   */
  public Bytes getReturnData() {
    return returnData;
  }

  /**
   * Set the return data.
   *
   * @param returnData The return data
   */
  public void setReturnData(final Bytes returnData) {
    this.returnData = returnData;
  }

  /** Clear the return data buffer. */
  public void clearReturnData() {
    setReturnData(Bytes.EMPTY);
  }

  /**
   * Returns the item at the specified offset in the stack.
   *
   * @param offset The item's position relative to the top of the stack
   * @return The item at the specified offset in the stack
   * @throws UnderflowException if the offset is out of range
   */
  public Bytes getStackItem(final int offset) {
    return stack.get(offset);
  }

  /**
   * Removes the item at the top of the stack.
   *
   * @return the item at the top of the stack
   * @throws UnderflowException if the stack is empty
   */
  public Bytes popStackItem() {
    return stack.pop();
  }

  /**
   * Removes the corresponding number of items from the top of the stack.
   *
   * @param n The number of items to pop off the stack
   */
  public void popStackItems(final int n) {
    stack.bulkPop(n);
  }

  /**
   * Pushes the corresponding item onto the top of the stack
   *
   * @param value The value to push onto the stack.
   */
  public void pushStackItem(final Bytes value) {
    stack.push(value);
  }

  /**
   * Sets the stack item at the specified offset from the top of the stack to the value
   *
   * @param offset The item's position relative to the top of the stack
   * @param value The value to set the stack item to
   * @throws IllegalStateException if the stack is too small
   */
  public void setStackItem(final int offset, final Bytes value) {
    stack.set(offset, value);
  }

  /**
   * Return the current stack size.
   *
   * @return The current stack size
   */
  public int stackSize() {
    return stack.size();
  }

  /**
   * Return the current return stack size.
   *
   * @return The current return stack size
   */
  public int returnStackSize() {
    return returnStack.get().size();
  }

  /**
   * The top item of the return stack
   *
   * @return The top item of the return stack, or null if the stack is empty
   */
  public ReturnStack.ReturnStackItem peekReturnStack() {
    return returnStack.get().peek();
  }

  /**
   * Pushes a new return stack item onto the return stack
   *
   * @param returnStackItem item to be pushed
   */
  public void pushReturnStackItem(final ReturnStack.ReturnStackItem returnStackItem) {
    returnStack.get().push(returnStackItem);
  }

  /**
   * Returns whether the message frame is static or not.
   *
   * @return {@code} true if the frame is static; otherwise {@code false}
   */
  public boolean isStatic() {
    return isStatic;
  }

  /**
   * Returns the memory size for specified memory access.
   *
   * @param offset The offset in memory
   * @param length The length of the memory access
   * @return the memory size for specified memory access
   */
  public long calculateMemoryExpansion(final long offset, final long length) {
    return memory.calculateNewActiveWords(offset, length);
  }

  /**
   * Expands memory to accommodate the specified memory access.
   *
   * @param offset The offset in memory
   * @param length The length of the memory access
   */
  public void expandMemory(final long offset, final long length) {
    memory.ensureCapacityForBytes(offset, length);
  }

  /**
   * Returns the number of bytes in memory.
   *
   * @return the number of bytes in memory
   */
  public long memoryByteSize() {
    return memory.getActiveBytes();
  }

  /**
   * Returns the number of words in memory.
   *
   * @return the number of words in memory
   */
  public int memoryWordSize() {
    return memory.getActiveWords();
  }

  /**
   * Returns the revertReason as string
   *
   * @return the revertReason string
   */
  public Optional<Bytes> getRevertReason() {
    return revertReason;
  }

  /**
   * Sets revert reason.
   *
   * @param revertReason the revert reason
   */
  public void setRevertReason(final Bytes revertReason) {
    this.revertReason = Optional.ofNullable(revertReason);
  }

  /**
   * Read bytes in memory as mutable. Contents should not be considered stable outside the scope of
   * the current operation.
   *
   * @param offset The offset in memory
   * @param length The length of the bytes to read
   * @return The bytes in the specified range
   */
  public MutableBytes readMutableMemory(final long offset, final long length) {
    return readMutableMemory(offset, length, false);
  }

  /**
   * Read bytes in memory without expanding the word capacity.
   *
   * @param offset The offset in memory
   * @param length The length of the bytes to read
   * @return The bytes in the specified range
   */
  public Bytes shadowReadMemory(final long offset, final long length) {
    return memory.getBytesWithoutGrowth(offset, length);
  }

  /**
   * Read bytes in memory .
   *
   * @param offset The offset in memory
   * @param length The length of the bytes to read
   * @return The bytes in the specified range
   */
  public Bytes readMemory(final long offset, final long length) {
    return readMutableMemory(offset, length, false).copy();
  }

  /**
   * Read bytes in memory. Contents should not be considered stable outside the scope of the current
   * operation.
   *
   * @param offset The offset in memory
   * @param length The length of the bytes to read
   * @param explicitMemoryRead true if triggered by a memory opcode, false otherwise
   * @return The bytes in the specified range
   */
  public MutableBytes readMutableMemory(
      final long offset, final long length, final boolean explicitMemoryRead) {
    final MutableBytes memBytes = memory.getMutableBytes(offset, length);
    if (explicitMemoryRead) {
      setUpdatedMemory(offset, memBytes);
    }
    return memBytes;
  }

  /**
   * Write byte to memory
   *
   * @param offset The offset in memory
   * @param value The value to set in memory
   * @param explicitMemoryUpdate true if triggered by a memory opcode, false otherwise
   */
  public void writeMemory(final long offset, final byte value, final boolean explicitMemoryUpdate) {
    memory.setByte(offset, value);
    if (explicitMemoryUpdate) {
      setUpdatedMemory(offset, Bytes.of(value));
    }
  }

  /**
   * Write bytes to memory
   *
   * @param offset The offset in memory
   * @param length The length of the bytes to write
   * @param value The value to write
   */
  public void writeMemory(final long offset, final long length, final Bytes value) {
    writeMemory(offset, length, value, false);
  }

  /**
   * Write bytes to memory
   *
   * @param offset The offset in memory
   * @param length The length of the bytes to write
   * @param value The value to write
   * @param explicitMemoryUpdate true if triggered by a memory opcode, false otherwise
   */
  public void writeMemory(
      final long offset, final long length, final Bytes value, final boolean explicitMemoryUpdate) {
    memory.setBytes(offset, length, value);
    if (explicitMemoryUpdate) {
      setUpdatedMemory(offset, 0, length, value);
    }
  }

  /**
   * Copy the bytes from the value param into memory at the specified offset. In cases where the
   * value does not have numBytes bytes the appropriate amount of zero bytes will be added before
   * writing the value bytes.
   *
   * @param offset The offset in memory
   * @param length The length of the bytes to write
   * @param value The value to write
   * @param explicitMemoryUpdate true if triggered by a memory opcode, false otherwise
   */
  public void writeMemoryRightAligned(
      final long offset, final long length, final Bytes value, final boolean explicitMemoryUpdate) {
    memory.setBytesRightAligned(offset, length, value);
    if (explicitMemoryUpdate) {
      setUpdatedMemoryRightAligned(offset, length, value);
    }
  }

  /**
   * Write bytes to memory
   *
   * @param offset The offset in memory to start writing
   * @param sourceOffset The offset in the source value to start writing
   * @param length The length of the bytes to write
   * @param value The value to write
   */
  public void writeMemory(
      final long offset, final long sourceOffset, final long length, final Bytes value) {
    writeMemory(offset, sourceOffset, length, value, false);
  }

  /**
   * Write bytes to memory
   *
   * @param offset The offset in memory to start writing
   * @param sourceOffset The offset in the source value to start writing
   * @param length The length of the bytes to write
   * @param value The value to write
   * @param explicitMemoryUpdate true if triggered by a memory opcode, false otherwise
   */
  public void writeMemory(
      final long offset,
      final long sourceOffset,
      final long length,
      final Bytes value,
      final boolean explicitMemoryUpdate) {
    memory.setBytes(offset, sourceOffset, length, value);
    if (explicitMemoryUpdate && length > 0) {
      setUpdatedMemory(offset, sourceOffset, length, value);
    }
  }

  /**
   * Copies bytes within memory.
   *
   * <p>Copying behaves as if the values are copied to an intermediate buffer before writing.
   *
   * @param dst The destination address
   * @param src The source address
   * @param length the number of bytes to copy
   * @param explicitMemoryUpdate true if triggered by a memory opcode, false otherwise
   */
  public void copyMemory(
      final long dst, final long src, final long length, final boolean explicitMemoryUpdate) {
    if (length > 0) {
      memory.copy(dst, src, length);
      if (explicitMemoryUpdate) {
        setUpdatedMemory(dst, memory.getBytes(dst, length));
      }
    }
  }

  private void setUpdatedMemory(
      final long offset, final long sourceOffset, final long length, final Bytes value) {
    final long endIndex = sourceOffset + length;
    if (sourceOffset >= 0 && endIndex > 0) {
      final int srcSize = value.size();
      if (endIndex > srcSize) {
        final MutableBytes paddedAnswer = MutableBytes.create((int) length);
        if (sourceOffset < srcSize) {
          value.slice((int) sourceOffset, (int) (srcSize - sourceOffset)).copyTo(paddedAnswer, 0);
        }
        setUpdatedMemory(offset, paddedAnswer.copy());
      } else {
        setUpdatedMemory(offset, value.slice((int) sourceOffset, (int) length).copy());
      }
    }
  }

  private void setUpdatedMemoryRightAligned(
      final long offset, final long length, final Bytes value) {
    if (length > 0) {
      final int srcSize = value.size();
      if (length > srcSize) {
        final MutableBytes paddedAnswer = MutableBytes.create((int) length);
        if ((long) 0 < srcSize) {
          value.slice(0, srcSize).copyTo(paddedAnswer, (int) (length - srcSize));
        }
        setUpdatedMemory(offset, paddedAnswer.copy());
      } else {
        setUpdatedMemory(offset, value.slice(0, (int) length).copy());
      }
    }
  }

  private void setUpdatedMemory(final long offset, final Bytes value) {
    maybeUpdatedMemory = Optional.of(new MemoryEntry(offset, value));
  }

  /**
   * Storage was updated.
   *
   * @param storageAddress the storage address
   * @param value the value
   */
  public void storageWasUpdated(final UInt256 storageAddress, final Bytes value) {
    maybeUpdatedStorage = Optional.of(new StorageEntry(storageAddress, value));
  }

  /**
   * Accumulate a log.
   *
   * @param log The log to accumulate
   */
  public void addLog(final Log log) {
    logs.add(log);
  }

  /**
   * Accumulate logs.
   *
   * @param logs The logs to accumulate
   */
  public void addLogs(final List<Log> logs) {
    this.logs.addAll(logs);
  }

  /** Clear the accumulated logs. */
  public void clearLogs() {
    logs.clear();
  }

  /**
   * Return the accumulated logs.
   *
   * @return the accumulated logs
   */
  public List<Log> getLogs() {
    return logs;
  }

  /**
   * Increment the gas refund.
   *
   * @param amount The amount to increment the refund
   */
  public void incrementGasRefund(final long amount) {
    this.txValues.gasRefunds().set(this.txValues.gasRefunds().get() + amount);
  }

  /** Clear the accumulated gas refund. */
  public void clearGasRefund() {
    this.txValues.gasRefunds().set(0L);
  }

  /**
   * Return the accumulated gas refund.
   *
   * @return accumulated gas refund
   */
  public long getGasRefund() {
    return txValues.gasRefunds().get();
  }

  /**
   * Add recipient to the self-destruct set if not already present.
   *
   * @param address The recipient to self-destruct
   */
  public void addSelfDestruct(final Address address) {
    txValues.selfDestructs().add(address);
  }

  /**
   * Add addresses to the self-destruct set if they are not already present.
   *
   * @param addresses The addresses to self-destruct
   */
  public void addSelfDestructs(final Set<Address> addresses) {
    txValues.selfDestructs().addAll(addresses);
  }

  /**
   * Returns the self-destruct set.
   *
   * @return the self-destruct set
   */
  public Set<Address> getSelfDestructs() {
    return txValues.selfDestructs();
  }

  /**
   * Add recipient to the create set if not already present.
   *
   * @param address The recipient to create
   */
  public void addCreate(final Address address) {
    txValues.creates().add(address);
  }

  /**
   * Add addresses to the create set if they are not already present.
   *
   * @param addresses The addresses to create
   */
  public void addCreates(final Set<Address> addresses) {
    txValues.creates().addAll(addresses);
  }

  /**
   * Returns the create set.
   *
   * @return the create set
   */
  public Set<Address> getCreates() {
    return txValues.creates();
  }

  /**
   * Was the account at this address created in this transaction? (in any of the previously executed
   * message frames in this transaction).
   *
   * @param address the address to check
   * @return true if the account was created in any parent or prior message frame in this
   *     transaction. False if the account existed in the world state at the beginning of the
   *     transaction.
   */
  public boolean wasCreatedInTransaction(final Address address) {
    return txValues.creates().contains((address));
  }

  /**
   * Add refund to the refunds map if not already present.
   *
   * @param beneficiary the beneficiary of the refund.
   * @param amount the amount of the refund.
   */
  public void addRefund(final Address beneficiary, final Wei amount) {
    refunds.put(beneficiary, amount);
  }

  /**
   * Returns the refunds map.
   *
   * @return the refunds map
   */
  public Map<Address, Wei> getRefunds() {
    return refunds;
  }

  /**
   * "Warms up" the address as per EIP-2929
   *
   * @param address the address to warm up
   * @return true if the address was already warmed up
   */
  public boolean warmUpAddress(final Address address) {
    return !txValues.warmedUpAddresses().add(address);
  }

  /**
   * Returns whether an address has been warmed up. Is deliberately publicly exposed for access from
   * tracers.
   *
   * @param address the address context
   * @return whether the address has been warmed up
   */
  public boolean isAddressWarm(final Address address) {
    return txValues.warmedUpAddresses().contains(address);
  }

  /**
   * "Warms up" the storage slot as per EIP-2929
   *
   * @param address the address whose storage is being warmed up
   * @param slot the slot being warmed up
   * @return true if the storage slot was already warmed up
   */
  public boolean warmUpStorage(final Address address, final Bytes32 slot) {
    return txValues.warmedUpStorage().put(address, slot, Boolean.TRUE) != null;
  }

  /**
   * Returns whether an address' slot is warmed up. Is deliberately publicly exposed for access from
   * trace
   *
   * @param address the address context
   * @param slot the slot to query
   * @return whether the address/slot couple is warmed up
   */
  public boolean isStorageWarm(final Address address, final Bytes32 slot) {
    return this.txValues.warmedUpStorage().contains(address, slot);
  }

  /**
   * Return the world state.
   *
   * @return the world state
   */
  public WorldUpdater getWorldUpdater() {
    return worldUpdater;
  }

  /**
   * Returns the message frame type.
   *
   * @return the message frame type
   */
  public Type getType() {
    return type;
  }

  /**
   * Returns the current execution state.
   *
   * @return the current execution state
   */
  public State getState() {
    return state;
  }

  /**
   * Sets the current execution state.
   *
   * @param state The new execution state
   */
  public void setState(final State state) {
    this.state = state;
  }

  /**
   * Returns the code currently being executed.
   *
   * @return the code currently being executed
   */
  public Code getCode() {
    return code;
  }

  /**
   * Returns the current input data.
   *
   * @return the current input data
   */
  public Bytes getInputData() {
    return inputData;
  }

  /**
   * Returns the recipient account recipient
   *
   * @return the callee account recipient
   */
  public Address getRecipientAddress() {
    return recipient;
  }

  /**
   * Returns the message stack size.
   *
   * @return the message stack size
   */
  public int getMessageStackSize() {
    return txValues.messageFrameStack().size();
  }

  /**
   * Returns the Call Depth, where the rootmost call is depth 0
   *
   * @return the call depth
   */
  public int getDepth() {
    return getMessageStackSize() - 1;
  }

  /**
   * Returns the recipient that originated the message.
   *
   * @return the recipient that originated the message
   */
  public Address getOriginatorAddress() {
    return txValues.originator();
  }

  /**
   * Returns the recipient of the code currently executing.
   *
   * @return the recipient of the code currently executing
   */
  public Address getContractAddress() {
    return contract;
  }

  /**
   * Returns the current gas price.
   *
   * @return the current gas price
   */
  public Wei getGasPrice() {
    return txValues.gasPrice();
  }

  /**
   * Returns the current blob gas price.
   *
   * @return the current blob gas price
   */
  public Wei getBlobGasPrice() {
    return txValues.blobGasPrice();
  }

  /**
   * Returns the recipient of the sender.
   *
   * @return the recipient of the sender
   */
  public Address getSenderAddress() {
    return sender;
  }

  /**
   * Returns the value being transferred.
   *
   * @return the value being transferred
   */
  public Wei getValue() {
    return value;
  }

  /**
   * Returns the apparent value being transferred.
   *
   * @return the apparent value being transferred
   */
  public Wei getApparentValue() {
    return apparentValue;
  }

  /**
   * Returns the current block header.
   *
   * @return the current block header
   */
  public BlockValues getBlockValues() {
    return txValues.blockValues();
  }

  /** Performs updates based on the message frame's execution. */
  public void notifyCompletion() {
    completer.accept(this);
  }

  /**
   * Returns the current message frame stack.
   *
   * @return the current message frame stack
   */
  public Deque<MessageFrame> getMessageFrameStack() {
    return txValues.messageFrameStack();
  }

  /**
   * Sets exceptional halt reason.
   *
   * @param exceptionalHaltReason the exceptional halt reason
   */
  public void setExceptionalHaltReason(
      final Optional<ExceptionalHaltReason> exceptionalHaltReason) {
    this.exceptionalHaltReason = exceptionalHaltReason;
  }

  /**
   * Gets exceptional halt reason.
   *
   * @return the exceptional halt reason
   */
  public Optional<ExceptionalHaltReason> getExceptionalHaltReason() {
    return exceptionalHaltReason;
  }

  /**
   * Returns the current miningBeneficiary (aka coinbase)
   *
   * @return the current mining beneficiary
   */
  public Address getMiningBeneficiary() {
    return txValues.miningBeneficiary();
  }

  /**
   * Gets block hash lookup.
   *
   * @return the block hash lookup
   */
  public BlockHashLookup getBlockHashLookup() {
    return txValues.blockHashLookup();
  }

  /**
   * Gets current operation.
   *
   * @return the current operation
   */
  public Operation getCurrentOperation() {
    return currentOperation;
  }

  /**
   * Gets max stack size.
   *
   * @return the max stack size
   */
  public int getMaxStackSize() {
    return txValues.maxStackSize();
  }

  /**
   * Gets context variable.
   *
   * @param <T> the type parameter
   * @param name the name
   * @return the context variable
   */
  @SuppressWarnings({"unchecked", "TypeParameterUnusedInFormals"})
  public <T> T getContextVariable(final String name) {
    return (T) contextVariables.get(name);
  }

  /**
   * Gets context variable.
   *
   * @param <T> the type parameter
   * @param name the name
   * @param defaultValue the default value
   * @return the context variable
   */
  @SuppressWarnings("unchecked")
  public <T> T getContextVariable(final String name, final T defaultValue) {
    return (T) contextVariables.getOrDefault(name, defaultValue);
  }

  /**
   * Has context variable.
   *
   * @param name the name
   * @return the boolean
   */
  public boolean hasContextVariable(final String name) {
    return contextVariables.containsKey(name);
  }

  /**
   * Sets current operation.
   *
   * @param currentOperation the current operation
   */
  public void setCurrentOperation(final Operation currentOperation) {
    this.currentOperation = currentOperation;
  }

  /**
   * Gets warmedUp Storage.
   *
   * @return the warmed up storage
   */
  public Table<Address, Bytes32, Boolean> getWarmedUpStorage() {
    return txValues.warmedUpStorage();
  }

  /**
   * Gets maybe updated memory.
   *
   * @return the maybe updated memory
   */
  public Optional<MemoryEntry> getMaybeUpdatedMemory() {
    return maybeUpdatedMemory;
  }

  /**
   * Gets maybe updated storage.
   *
   * @return the maybe updated storage
   */
  public Optional<StorageEntry> getMaybeUpdatedStorage() {
    return maybeUpdatedStorage;
  }

  /**
   * Gets the transient storage value, including values from parent frames if not set
   *
   * @param accountAddress The address of the executing context
   * @param slot the slot to retrieve
   * @return the data value read
   */
  public Bytes32 getTransientStorageValue(final Address accountAddress, final Bytes32 slot) {
    Bytes32 v = txValues.transientStorage().get(accountAddress, slot);
    return v == null ? Bytes32.ZERO : v;
  }

  /**
   * Gets the transient storage value, including values from parent frames if not set
   *
   * @param accountAddress The address of the executing context
   * @param slot the slot to set
   * @param value the value to set in the transient store
   */
  public void setTransientStorageValue(
      final Address accountAddress, final Bytes32 slot, final Bytes32 value) {
    txValues.transientStorage().put(accountAddress, slot, value);
  }

  /** Undo all the changes done by this message frame, such as when a revert is called for. */
  public void rollback() {
    txValues.undoChanges(undoMark);
  }

  /**
   * Accessor for versionedHashes, if present.
   *
   * @return optional list of hashes
   */
  public Optional<List<VersionedHash>> getVersionedHashes() {
    return txValues.versionedHashes();
  }

  /**
   * Accessor for address that authorized future AUTHCALLs.
   *
   * @return the revert reason
   */
  public Address getAuthorizedBy() {
    return authorizedBy;
  }

  /**
   * Mutator for address that authorizes future AUTHCALLs, set by AUTH opcode
   *
   * @param authorizedBy the address that authorizes future AUTHCALLs
   */
  public void setAuthorizedBy(final Address authorizedBy) {
    this.authorizedBy = authorizedBy;
  }

  /**
   * Accessor for accessWitness
   *
   * @return the access witness
   */
  public AccessWitness getAccessWitness() {
    return accessWitness;
  }

  /** Reset. */
  public void reset() {
    maybeUpdatedMemory = Optional.empty();
    maybeUpdatedStorage = Optional.empty();
  }

  /** The MessageFrame Builder. */
  public static class Builder {

    private MessageFrame parentMessageFrame;
    private Type type;
    private WorldUpdater worldUpdater;
    private Long initialGas;
    private Address address;
    private Address originator;
    private Address contract;
    private Wei gasPrice;
    private Wei blobGasPrice = Wei.ZERO;
    private Bytes inputData;
    private Address sender;
    private Wei value;
    private Wei apparentValue;
    private Code code;
    private BlockValues blockValues;
    private int maxStackSize = DEFAULT_MAX_STACK_SIZE;
    private boolean isStatic = false;
    private Consumer<MessageFrame> completer;
    private Address miningBeneficiary;
    private BlockHashLookup blockHashLookup;
    private Map<String, Object> contextVariables;
    private Optional<Bytes> reason = Optional.empty();
    private Set<Address> accessListWarmAddresses = emptySet();
    private Multimap<Address, Bytes32> accessListWarmStorage = HashMultimap.create();

    private Optional<List<VersionedHash>> versionedHashes = Optional.empty();

<<<<<<< HEAD
    private AccessWitness accessWitness = null;
=======
    /** Instantiates a new Builder. */
    public Builder() {}
>>>>>>> d9ab92e8

    /**
     * The "parent" message frame. When present some fields will be populated from the parent and
     * ignored if passed in via builder
     *
     * @param parentMessageFrame the parent message frame
     * @return the builder
     */
    public Builder parentMessageFrame(final MessageFrame parentMessageFrame) {
      this.parentMessageFrame = parentMessageFrame;
      return this;
    }

    /**
     * Sets Type.
     *
     * @param type the type
     * @return the builder
     */
    public Builder type(final Type type) {
      this.type = type;
      return this;
    }

    /**
     * Sets World updater.
     *
     * @param worldUpdater the world updater
     * @return the builder
     */
    public Builder worldUpdater(final WorldUpdater worldUpdater) {
      this.worldUpdater = worldUpdater;
      return this;
    }

    /**
     * Sets Initial gas.
     *
     * @param initialGas the initial gas
     * @return the builder
     */
    public Builder initialGas(final long initialGas) {
      this.initialGas = initialGas;
      return this;
    }

    /**
     * Sets Address.
     *
     * @param address the address
     * @return the builder
     */
    public Builder address(final Address address) {
      this.address = address;
      return this;
    }

    /**
     * Sets Originator.
     *
     * @param originator the originator
     * @return the builder
     */
    public Builder originator(final Address originator) {
      this.originator = originator;
      return this;
    }

    /**
     * Sets Contract.
     *
     * @param contract the contract
     * @return the builder
     */
    public Builder contract(final Address contract) {
      this.contract = contract;
      return this;
    }

    /**
     * Sets Gas price.
     *
     * @param gasPrice the gas price
     * @return the builder
     */
    public Builder gasPrice(final Wei gasPrice) {
      this.gasPrice = gasPrice;
      return this;
    }

    /**
     * Sets Blob Gas price.
     *
     * @param blobGasPrice the blob gas price
     * @return the builder
     */
    public Builder blobGasPrice(final Wei blobGasPrice) {
      this.blobGasPrice = blobGasPrice;
      return this;
    }

    /**
     * Sets Input data.
     *
     * @param inputData the input data
     * @return the builder
     */
    public Builder inputData(final Bytes inputData) {
      this.inputData = inputData;
      return this;
    }

    /**
     * Sets Sender address.
     *
     * @param sender the sender
     * @return the builder
     */
    public Builder sender(final Address sender) {
      this.sender = sender;
      return this;
    }

    /**
     * Sets Value.
     *
     * @param value the value
     * @return the builder
     */
    public Builder value(final Wei value) {
      this.value = value;
      return this;
    }

    /**
     * Sets Apparent value.
     *
     * @param apparentValue the apparent value
     * @return the builder
     */
    public Builder apparentValue(final Wei apparentValue) {
      this.apparentValue = apparentValue;
      return this;
    }

    /**
     * Sets Code.
     *
     * @param code the code
     * @return the builder
     */
    public Builder code(final Code code) {
      this.code = code;
      return this;
    }

    /**
     * Sets Block values.
     *
     * @param blockValues the block values
     * @return the builder
     */
    public Builder blockValues(final BlockValues blockValues) {
      this.blockValues = blockValues;
      return this;
    }

    /**
     * Sets Is static.
     *
     * @param isStatic the is static
     * @return the builder
     */
    public Builder isStatic(final boolean isStatic) {
      this.isStatic = isStatic;
      return this;
    }

    /**
     * Sets Max stack size.
     *
     * @param maxStackSize the max stack size
     * @return the builder
     */
    public Builder maxStackSize(final int maxStackSize) {
      this.maxStackSize = maxStackSize;
      return this;
    }

    /**
     * Sets Completer.
     *
     * @param completer the completer
     * @return the builder
     */
    public Builder completer(final Consumer<MessageFrame> completer) {
      this.completer = completer;
      return this;
    }

    /**
     * Sets Mining beneficiary.
     *
     * @param miningBeneficiary the mining beneficiary
     * @return the builder
     */
    public Builder miningBeneficiary(final Address miningBeneficiary) {
      this.miningBeneficiary = miningBeneficiary;
      return this;
    }

    /**
     * Sets Block hash lookup.
     *
     * @param blockHashLookup the block hash lookup
     * @return the builder
     */
    public Builder blockHashLookup(final BlockHashLookup blockHashLookup) {
      this.blockHashLookup = blockHashLookup;
      return this;
    }

    /**
     * Sets Context variables.
     *
     * @param contextVariables the context variables
     * @return the builder
     */
    public Builder contextVariables(final Map<String, Object> contextVariables) {
      this.contextVariables = contextVariables;
      return this;
    }

    /**
     * Sets Reason.
     *
     * @param reason the reason
     * @return the builder
     */
    public Builder reason(final Bytes reason) {
      this.reason = Optional.ofNullable(reason);
      return this;
    }

    /**
     * Sets Access list warm addresses.
     *
     * @param accessListWarmAddresses the access list warm addresses
     * @return the builder
     */
    public Builder accessListWarmAddresses(final Set<Address> accessListWarmAddresses) {
      this.accessListWarmAddresses = accessListWarmAddresses;
      return this;
    }

    /**
     * Sets Access list warm storage.
     *
     * @param accessListWarmStorage the access list warm storage
     * @return the builder
     */
    public Builder accessListWarmStorage(final Multimap<Address, Bytes32> accessListWarmStorage) {
      this.accessListWarmStorage = accessListWarmStorage;
      return this;
    }

    /**
     * Sets versioned hashes list.
     *
     * @param versionedHashes the Optional list of versioned hashes
     * @return the builder
     */
    public Builder versionedHashes(final Optional<List<VersionedHash>> versionedHashes) {
      this.versionedHashes = versionedHashes;
      return this;
    }

    /**
     * Sets access witness.
     *
     * @param accessWitness the access witness
     * @return the builder
     */
    public Builder accessWitness(final AccessWitness accessWitness) {
      this.accessWitness = accessWitness;
      return this;
    }

    private void validate() {
      if (parentMessageFrame == null) {
        checkState(worldUpdater != null, "Missing message frame world updater");
        checkState(originator != null, "Missing message frame originator");
        checkState(gasPrice != null, "Missing message frame getGasRemaining price");
        checkState(blobGasPrice != null, "Missing message frame blob gas price");
        checkState(blockValues != null, "Missing message frame block header");
        checkState(miningBeneficiary != null, "Missing mining beneficiary");
        checkState(blockHashLookup != null, "Missing block hash lookup");
      }
      checkState(type != null, "Missing message frame type");
      checkState(initialGas != null, "Missing message frame initial getGasRemaining");
      checkState(address != null, "Missing message frame recipient");
      checkState(contract != null, "Missing message frame contract");
      checkState(inputData != null, "Missing message frame input data");
      checkState(sender != null, "Missing message frame sender");
      checkState(value != null, "Missing message frame value");
      checkState(apparentValue != null, "Missing message frame apparent value");
      checkState(code != null, "Missing message frame code");
      checkState(completer != null, "Missing message frame completer");
    }

    /**
     * Build MessageFrame.
     *
     * @return instance of MessageFrame
     */
    public MessageFrame build() {
      validate();

      WorldUpdater updater;
      boolean newStatic;
      TxValues newTxValues;
      if (parentMessageFrame == null) {
        newTxValues =
            new TxValues(
                blockHashLookup,
                maxStackSize,
                UndoSet.of(new BytesTrieSet<>(Address.SIZE)),
                UndoTable.of(HashBasedTable.create()),
                originator,
                gasPrice,
                blobGasPrice,
                blockValues,
                new ArrayDeque<>(),
                miningBeneficiary,
                versionedHashes,
                UndoTable.of(HashBasedTable.create()),
                UndoSet.of(new BytesTrieSet<>(Address.SIZE)),
                UndoSet.of(new BytesTrieSet<>(Address.SIZE)),
                new UndoScalar<>(0L));
        updater = worldUpdater;
        newStatic = isStatic;
      } else {
        newTxValues = parentMessageFrame.txValues;
        updater = parentMessageFrame.worldUpdater.updater();
        newStatic = isStatic || parentMessageFrame.isStatic;
      }

      MessageFrame messageFrame =
          new MessageFrame(
              type,
              updater,
              initialGas,
              address,
              contract,
              inputData,
              sender,
              value,
              apparentValue,
              code,
              newStatic,
              completer,
              contextVariables == null ? Map.of() : contextVariables,
              reason,
              newTxValues,
              accessWitness);
      newTxValues.messageFrameStack().addFirst(messageFrame);
      messageFrame.warmUpAddress(sender);
      messageFrame.warmUpAddress(contract);
      for (Address a : accessListWarmAddresses) {
        messageFrame.warmUpAddress(a);
      }
      for (var e : accessListWarmStorage.entries()) {
        messageFrame.warmUpStorage(e.getKey(), e.getValue());
      }
      return messageFrame;
    }
  }
}<|MERGE_RESOLUTION|>--- conflicted
+++ resolved
@@ -1441,12 +1441,9 @@
 
     private Optional<List<VersionedHash>> versionedHashes = Optional.empty();
 
-<<<<<<< HEAD
     private AccessWitness accessWitness = null;
-=======
     /** Instantiates a new Builder. */
     public Builder() {}
->>>>>>> d9ab92e8
 
     /**
      * The "parent" message frame. When present some fields will be populated from the parent and
